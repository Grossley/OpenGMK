// This file was auto-generated based on a function table dump

#![allow(unused_macros)]

use crate::{
    action, asset,
<<<<<<< HEAD
    game::{draw, external, particle, replay, string::RCStr, Game, GetAsset, PlayType, SceneChange},
    gml::{self, compiler::mappings, ds, file, Context, Value},
=======
    game::{draw, particle, replay, string::RCStr, Game, GetAsset, PlayType, SceneChange},
    gml::{self, compiler::mappings, datetime::DateTime, ds, file, Context, Value},
>>>>>>> 79376ead
    instance::{DummyFieldHolder, Field, Instance, InstanceState},
    math::Real,
};
use gmio::{
    render::{BlendType, Renderer, RendererOptions},
    window,
};
use shared::{input::MouseButton, types::Colour};
use std::{convert::TryFrom, io::Read, process::Command};

macro_rules! _arg_into {
    (any, $v: expr) => {{ Ok($v.clone()) }};
    (int, $v: expr) => {{ Ok(<Value as Into<i32>>::into($v.clone())) }};
    (real, $v: expr) => {{ Ok(<Value as Into<Real>>::into($v.clone())) }};
    (string, $v: expr) => {{ Ok(<Value as Into<RCStr>>::into($v.clone())) }};
}

macro_rules! _count_rep {
    () => { 0usize };
    ($x: ident $($ys: ident)*) => { 1usize + _count_rep!($($ys)*) };
}

include!(concat!(env!("OUT_DIR"), "/_apply_args.macro.rs"));

/// Helper macro to validate input arguments from a GML function.
macro_rules! expect_args {
    ($args: expr, [$($x: ident),*]) => {{
        (|| -> gml::Result<_> {
            let argc = _count_rep!($($x)*);
            if $args.len() != argc {
                Err(gml::runtime::Error::WrongArgumentCount(argc, $args.len()))
            } else {
                _apply_args!($args, $($x)*)
            }
        })()
    }};
    ($args: expr, [$($x: ident,)*]) => { expect_args!($args, $($x),*) };
}

impl Game {
    pub fn display_get_width(&mut self, _context: &mut Context, _args: &[Value]) -> gml::Result<Value> {
        // Expected arg count: 0
        unimplemented!("Called unimplemented kernel function display_get_width")
    }

    pub fn display_get_height(&mut self, _context: &mut Context, _args: &[Value]) -> gml::Result<Value> {
        // Expected arg count: 0
        unimplemented!("Called unimplemented kernel function display_get_height")
    }

    pub fn display_get_colordepth(&mut self, _context: &mut Context, _args: &[Value]) -> gml::Result<Value> {
        // Expected arg count: 0
        unimplemented!("Called unimplemented kernel function display_get_colordepth")
    }

    pub fn display_get_frequency(&mut self, _context: &mut Context, _args: &[Value]) -> gml::Result<Value> {
        // Expected arg count: 0
        unimplemented!("Called unimplemented kernel function display_get_frequency")
    }

    pub fn display_set_size(&mut self, _context: &mut Context, _args: &[Value]) -> gml::Result<Value> {
        // Expected arg count: 2
        unimplemented!("Called unimplemented kernel function display_set_size")
    }

    pub fn display_set_colordepth(&mut self, _context: &mut Context, _args: &[Value]) -> gml::Result<Value> {
        // Expected arg count: 1
        unimplemented!("Called unimplemented kernel function display_set_colordepth")
    }

    pub fn display_set_frequency(&mut self, _context: &mut Context, _args: &[Value]) -> gml::Result<Value> {
        // Expected arg count: 1
        unimplemented!("Called unimplemented kernel function display_set_frequency")
    }

    pub fn display_set_all(&mut self, _context: &mut Context, _args: &[Value]) -> gml::Result<Value> {
        // Expected arg count: 4
        unimplemented!("Called unimplemented kernel function display_set_all")
    }

    pub fn display_test_all(&mut self, _context: &mut Context, _args: &[Value]) -> gml::Result<Value> {
        // Expected arg count: 4
        unimplemented!("Called unimplemented kernel function display_test_all")
    }

    pub fn display_reset(&mut self, _context: &mut Context, _args: &[Value]) -> gml::Result<Value> {
        unimplemented!("Called unimplemented kernel function display_reset")
    }

    pub fn display_mouse_get_x(&mut self, _context: &mut Context, _args: &[Value]) -> gml::Result<Value> {
        // Expected arg count: 0
        unimplemented!("Called unimplemented kernel function display_mouse_get_x")
    }

    pub fn display_mouse_get_y(&mut self, _context: &mut Context, _args: &[Value]) -> gml::Result<Value> {
        // Expected arg count: 0
        unimplemented!("Called unimplemented kernel function display_mouse_get_y")
    }

    pub fn display_mouse_set(&mut self, _context: &mut Context, _args: &[Value]) -> gml::Result<Value> {
        // Expected arg count: 2
        unimplemented!("Called unimplemented kernel function display_mouse_set")
    }

    pub fn window_set_visible(&mut self, _context: &mut Context, args: &[Value]) -> gml::Result<Value> {
        let visible = expect_args!(args, [any])?;
        self.window.set_visible(visible.is_truthy());
        Ok(Default::default())
    }

    pub fn window_get_visible(&mut self, _context: &mut Context, args: &[Value]) -> gml::Result<Value> {
        expect_args!(args, [])?;
        Ok(self.window.get_visible().into())
    }

    pub fn window_set_fullscreen(&mut self, _context: &mut Context, _args: &[Value]) -> gml::Result<Value> {
        // Expected arg count: 1
        unimplemented!("Called unimplemented kernel function window_set_fullscreen")
    }

    pub fn window_get_fullscreen(&mut self, _context: &mut Context, _args: &[Value]) -> gml::Result<Value> {
        // Expected arg count: 0
        unimplemented!("Called unimplemented kernel function window_get_fullscreen")
    }

    pub fn window_set_showborder(&mut self, _context: &mut Context, _args: &[Value]) -> gml::Result<Value> {
        // Expected arg count: 1
        unimplemented!("Called unimplemented kernel function window_set_showborder")
    }

    pub fn window_get_showborder(&mut self, _context: &mut Context, _args: &[Value]) -> gml::Result<Value> {
        // Expected arg count: 0
        unimplemented!("Called unimplemented kernel function window_get_showborder")
    }

    pub fn window_set_showicons(&mut self, _context: &mut Context, _args: &[Value]) -> gml::Result<Value> {
        // Expected arg count: 1
        unimplemented!("Called unimplemented kernel function window_set_showicons")
    }

    pub fn window_get_showicons(&mut self, _context: &mut Context, _args: &[Value]) -> gml::Result<Value> {
        // Expected arg count: 0
        unimplemented!("Called unimplemented kernel function window_get_showicons")
    }

    pub fn window_set_stayontop(&mut self, _context: &mut Context, _args: &[Value]) -> gml::Result<Value> {
        // Expected arg count: 1
        unimplemented!("Called unimplemented kernel function window_set_stayontop")
    }

    pub fn window_get_stayontop(&mut self, _context: &mut Context, _args: &[Value]) -> gml::Result<Value> {
        // Expected arg count: 0
        unimplemented!("Called unimplemented kernel function window_get_stayontop")
    }

    pub fn window_set_sizeable(&mut self, _context: &mut Context, _args: &[Value]) -> gml::Result<Value> {
        // Expected arg count: 1
        unimplemented!("Called unimplemented kernel function window_set_sizeable")
    }

    pub fn window_get_sizeable(&mut self, _context: &mut Context, _args: &[Value]) -> gml::Result<Value> {
        // Expected arg count: 0
        unimplemented!("Called unimplemented kernel function window_get_sizeable")
    }

    pub fn window_set_caption(&mut self, _context: &mut Context, args: &[Value]) -> gml::Result<Value> {
        let caption = expect_args!(args, [string])?;
        self.window.set_title(caption.as_ref());
        Ok(Default::default())
    }

    pub fn window_get_caption(&mut self, _context: &mut Context, args: &[Value]) -> gml::Result<Value> {
        expect_args!(args, [])?;
        Ok(self.window.get_title().to_owned().into())
    }

    pub fn window_set_cursor(&mut self, _context: &mut Context, _args: &[Value]) -> gml::Result<Value> {
        // Expected arg count: 1
        unimplemented!("Called unimplemented kernel function window_set_cursor")
    }

    pub fn window_get_cursor(&mut self, _context: &mut Context, _args: &[Value]) -> gml::Result<Value> {
        // Expected arg count: 0
        unimplemented!("Called unimplemented kernel function window_get_cursor")
    }

    pub fn window_set_color(&mut self, _context: &mut Context, _args: &[Value]) -> gml::Result<Value> {
        // Expected arg count: 1
        unimplemented!("Called unimplemented kernel function window_set_color")
    }

    pub fn window_get_color(&mut self, _context: &mut Context, _args: &[Value]) -> gml::Result<Value> {
        // Expected arg count: 0
        unimplemented!("Called unimplemented kernel function window_get_color")
    }

    pub fn window_set_position(&mut self, _context: &mut Context, _args: &[Value]) -> gml::Result<Value> {
        // Expected arg count: 2
        unimplemented!("Called unimplemented kernel function window_set_position")
    }

    pub fn window_set_size(&mut self, _context: &mut Context, args: &[Value]) -> gml::Result<Value> {
        let (width, height) = expect_args!(args, [int, int])?;
        self.window.resize(width as _, height as _);
        Ok(Default::default())
    }

    pub fn window_set_rectangle(&mut self, _context: &mut Context, _args: &[Value]) -> gml::Result<Value> {
        // Expected arg count: 4
        unimplemented!("Called unimplemented kernel function window_set_rectangle")
    }

    pub fn window_center(&mut self, _context: &mut Context, _args: &[Value]) -> gml::Result<Value> {
        // Expected arg count: 0
        unimplemented!("Called unimplemented kernel function window_center")
    }

    pub fn window_default(&mut self, _context: &mut Context, _args: &[Value]) -> gml::Result<Value> {
        // Expected arg count: 0
        unimplemented!("Called unimplemented kernel function window_default")
    }

    pub fn window_get_x(&mut self, _context: &mut Context, _args: &[Value]) -> gml::Result<Value> {
        Ok(self.window.get_pos().0.into())
    }

    pub fn window_get_y(&mut self, _context: &mut Context, _args: &[Value]) -> gml::Result<Value> {
        Ok(self.window.get_pos().1.into())
    }

    pub fn window_get_width(&mut self, _context: &mut Context, _args: &[Value]) -> gml::Result<Value> {
        Ok(self.window.get_inner_size().0.into())
    }

    pub fn window_get_height(&mut self, _context: &mut Context, _args: &[Value]) -> gml::Result<Value> {
        Ok(self.window.get_inner_size().1.into())
    }

    pub fn window_set_region_size(&mut self, _context: &mut Context, _args: &[Value]) -> gml::Result<Value> {
        // Expected arg count: 3
        unimplemented!("Called unimplemented kernel function window_set_region_size")
    }

    pub fn window_get_region_width(&mut self, _context: &mut Context, _args: &[Value]) -> gml::Result<Value> {
        // Expected arg count: 0
        unimplemented!("Called unimplemented kernel function window_get_region_width")
    }

    pub fn window_get_region_height(&mut self, _context: &mut Context, _args: &[Value]) -> gml::Result<Value> {
        // Expected arg count: 0
        unimplemented!("Called unimplemented kernel function window_get_region_height")
    }

    pub fn window_set_region_scale(&mut self, _context: &mut Context, _args: &[Value]) -> gml::Result<Value> {
        // Expected arg count: 2
        unimplemented!("Called unimplemented kernel function window_set_region_scale")
    }

    pub fn window_get_region_scale(&mut self, _context: &mut Context, _args: &[Value]) -> gml::Result<Value> {
        // Expected arg count: 0
        unimplemented!("Called unimplemented kernel function window_get_region_scale")
    }

    pub fn window_mouse_get_x(&mut self, _context: &mut Context, _args: &[Value]) -> gml::Result<Value> {
        Ok(self.input_manager.mouse_get_location().0.into())
    }

    pub fn window_mouse_get_y(&mut self, _context: &mut Context, _args: &[Value]) -> gml::Result<Value> {
        Ok(self.input_manager.mouse_get_location().1.into())
    }

    pub fn window_mouse_set(&mut self, _context: &mut Context, _args: &[Value]) -> gml::Result<Value> {
        // Expected arg count: 2
        unimplemented!("Called unimplemented kernel function window_mouse_set")
    }

    pub fn window_view_mouse_get_x(&mut self, _context: &mut Context, _args: &[Value]) -> gml::Result<Value> {
        // Expected arg count: 1
        unimplemented!("Called unimplemented kernel function window_view_mouse_get_x")
    }

    pub fn window_view_mouse_get_y(&mut self, _context: &mut Context, _args: &[Value]) -> gml::Result<Value> {
        // Expected arg count: 1
        unimplemented!("Called unimplemented kernel function window_view_mouse_get_y")
    }

    pub fn window_view_mouse_set(&mut self, _context: &mut Context, _args: &[Value]) -> gml::Result<Value> {
        // Expected arg count: 3
        unimplemented!("Called unimplemented kernel function window_view_mouse_set")
    }

    pub fn window_views_mouse_get_x(&mut self, _context: &mut Context, _args: &[Value]) -> gml::Result<Value> {
        // Expected arg count: 0
        unimplemented!("Called unimplemented kernel function window_views_mouse_get_x")
    }

    pub fn window_views_mouse_get_y(&mut self, _context: &mut Context, _args: &[Value]) -> gml::Result<Value> {
        // Expected arg count: 0
        unimplemented!("Called unimplemented kernel function window_views_mouse_get_y")
    }

    pub fn window_views_mouse_set(&mut self, _context: &mut Context, _args: &[Value]) -> gml::Result<Value> {
        // Expected arg count: 2
        unimplemented!("Called unimplemented kernel function window_views_mouse_set")
    }

    pub fn set_synchronization(&mut self, _context: &mut Context, _args: &[Value]) -> gml::Result<Value> {
        // Expected arg count: 1
        unimplemented!("Called unimplemented kernel function set_synchronization")
    }

    pub fn set_automatic_draw(&mut self, _context: &mut Context, _args: &[Value]) -> gml::Result<Value> {
        // Expected arg count: 1
        unimplemented!("Called unimplemented kernel function set_automatic_draw")
    }

    pub fn screen_redraw(&mut self, _context: &mut Context, _args: &[Value]) -> gml::Result<Value> {
        self.draw()?;
        Ok(Default::default())
    }

    pub fn screen_refresh(&mut self, _context: &mut Context, _args: &[Value]) -> gml::Result<Value> {
        self.renderer.present();
        Ok(Default::default())
    }

    pub fn screen_wait_vsync(&mut self, _context: &mut Context, _args: &[Value]) -> gml::Result<Value> {
        // Expected arg count: 0
        unimplemented!("Called unimplemented kernel function screen_wait_vsync")
    }

    pub fn screen_save(&mut self, _context: &mut Context, args: &[Value]) -> gml::Result<Value> {
        let fname = expect_args!(args, [string])?;
        let (width, height) = self.window.get_inner_size();
        self.renderer.flush_queue();
        let rgb = self.renderer.get_pixels(0, 0, width as _, height as _);
        let mut rgba = Vec::with_capacity((width * height * 4) as usize);
        // get_pixels returns an upside down image for some reason?
        for row in rgb.chunks((width * 3) as usize).rev() {
            for col in row.chunks(3) {
                rgba.extend_from_slice(col);
                rgba.push(255);
            }
        }
        match file::save_image(fname.as_ref(), width, height, rgba.into_boxed_slice()) {
            Ok(()) => Ok(Default::default()),
            Err(e) => Err(gml::Error::FunctionError("screen_save".into(), e.into())),
        }
    }

    pub fn screen_save_part(&mut self, _context: &mut Context, args: &[Value]) -> gml::Result<Value> {
        let (fname, x, y, w, h) = expect_args!(args, [string, int, int, int, int])?;
        let y = self.window.get_inner_size().1 as i32 - y - h; // upside down
        self.renderer.flush_queue();
        let rgb = self.renderer.get_pixels(x, y, w, h);
        let mut rgba = Vec::with_capacity((w * h * 4) as usize);
        // still upside down
        for row in rgb.chunks((w * 3) as usize).rev() {
            for col in row.chunks(3) {
                rgba.extend_from_slice(col);
                rgba.push(255);
            }
        }
        match file::save_image(fname.as_ref(), w as _, h as _, rgba.into_boxed_slice()) {
            Ok(()) => Ok(Default::default()),
            Err(e) => Err(gml::Error::FunctionError("screen_save_part".into(), e.into())),
        }
    }

    pub fn draw_getpixel(&mut self, _context: &mut Context, args: &[Value]) -> gml::Result<Value> {
        let (x, y) = expect_args!(args, [int, int])?;
        let y = self.window.get_inner_size().1 as i32 - y - 1; // upside down
        self.renderer.flush_queue();
        let data = self.renderer.get_pixels(x, y, 1, 1);
        Ok(u32::from_le_bytes([data[0], data[1], data[2], 0]).into())
    }

    pub fn draw_set_color(&mut self, _context: &mut Context, args: &[Value]) -> gml::Result<Value> {
        let col = expect_args!(args, [int])?;
        self.draw_colour = (col as u32).into();
        Ok(Default::default())
    }

    pub fn draw_set_alpha(&mut self, _context: &mut Context, args: &[Value]) -> gml::Result<Value> {
        self.draw_alpha = expect_args!(args, [real])?;
        Ok(Default::default())
    }

    pub fn draw_get_color(&mut self, _context: &mut Context, args: &[Value]) -> gml::Result<Value> {
        expect_args!(args, [])?;
        Ok(u32::from(self.draw_colour).into())
    }

    pub fn draw_get_alpha(&mut self, _context: &mut Context, args: &[Value]) -> gml::Result<Value> {
        expect_args!(args, [])?;
        Ok(self.draw_alpha.into())
    }

    pub fn make_color(&mut self, _context: &mut Context, args: &[Value]) -> gml::Result<Value> {
        expect_args!(args, [int, int, int]).map(|(r, g, b)| r + (g * 256) + (b * 256 * 256)).map(Value::from)
    }

    pub fn make_color_rgb(&mut self, _context: &mut Context, args: &[Value]) -> gml::Result<Value> {
        expect_args!(args, [int, int, int]).map(|(r, g, b)| r + (g * 256) + (b * 256 * 256)).map(Value::from)
    }

    pub fn make_color_hsv(&mut self, _context: &mut Context, args: &[Value]) -> gml::Result<Value> {
        let (h, s, v) = expect_args!(args, [real, real, real])?;
        let h = h * Real::from(360.0) / Real::from(255.0);
        let s = s / Real::from(255.0);
        let v = v / Real::from(255.0);
        let chroma = v * s;
        let hprime = (h / Real::from(60.0)) % Real::from(6.0);
        let x = chroma * (Real::from(1.0) - ((hprime % Real::from(2.0)) - Real::from(1.0)).abs());
        let m = v - chroma;

        let (r, g, b) = match hprime.floor().into_inner() as i32 {
            0 => (chroma, x, Real::from(0.0)),
            1 => (x, chroma, Real::from(0.0)),
            2 => (Real::from(0.0), chroma, x),
            3 => (Real::from(0.0), x, chroma),
            4 => (x, Real::from(0.0), chroma),
            5 => (chroma, Real::from(0.0), x),
            _ => (Real::from(0.0), Real::from(0.0), Real::from(0.0)),
        };

        let out_r = ((r + m) * Real::from(255.0)).round();
        let out_g = ((g + m) * Real::from(255.0)).round();
        let out_b = ((b + m) * Real::from(255.0)).round();
        Ok((out_r | (out_g << 8) | (out_b << 16)).into())
    }

    pub fn color_get_red(&mut self, _context: &mut Context, args: &[Value]) -> gml::Result<Value> {
        expect_args!(args, [int]).map(|c| c % 256).map(Value::from)
    }

    pub fn color_get_green(&mut self, _context: &mut Context, args: &[Value]) -> gml::Result<Value> {
        expect_args!(args, [int]).map(|c| (c / 256) % 256).map(Value::from)
    }

    pub fn color_get_blue(&mut self, _context: &mut Context, args: &[Value]) -> gml::Result<Value> {
        expect_args!(args, [int]).map(|c| (c / 256 / 256) % 256).map(Value::from)
    }

    pub fn color_get_hue(&mut self, _context: &mut Context, _args: &[Value]) -> gml::Result<Value> {
        // Expected arg count: 1
        unimplemented!("Called unimplemented kernel function color_get_hue")
    }

    pub fn color_get_saturation(&mut self, _context: &mut Context, _args: &[Value]) -> gml::Result<Value> {
        // Expected arg count: 1
        unimplemented!("Called unimplemented kernel function color_get_saturation")
    }

    pub fn color_get_value(&mut self, _context: &mut Context, _args: &[Value]) -> gml::Result<Value> {
        // Expected arg count: 1
        unimplemented!("Called unimplemented kernel function color_get_value")
    }

    pub fn merge_color(&mut self, _context: &mut Context, args: &[Value]) -> gml::Result<Value> {
        let (c1, c2, amount) = expect_args!(args, [int, int, real])?;
        let r = Real::from(c1 & 255) * (Real::from(1) - amount) + Real::from(c2 & 255) * amount;
        let g = Real::from((c1 >> 8) & 255) * (Real::from(1) - amount) + Real::from((c2 >> 8) & 255) * amount;
        let b = Real::from((c1 >> 16) & 255) * (Real::from(1) - amount) + Real::from((c2 >> 16) & 255) * amount;
        Ok(Value::from((r.round() & 255) + ((g.round() & 255) << 8) + ((b.round() & 255) << 16)))
    }

    pub fn draw_set_blend_mode(&mut self, _context: &mut Context, args: &[Value]) -> gml::Result<Value> {
        let mode = expect_args!(args, [int])?;
        let (src, dest) = match mode {
            1 => (BlendType::SrcAlpha, BlendType::One),          // bm_add
            2 => (BlendType::SrcAlpha, BlendType::InvSrcColour), // bm_subtract
            3 => (BlendType::Zero, BlendType::InvSrcColour),     // bm_max
            _ => (BlendType::SrcAlpha, BlendType::InvSrcAlpha),  // bm_normal
        };
        self.renderer.set_blend_mode(src, dest);
        Ok(Default::default())
    }

    pub fn draw_set_blend_mode_ext(&mut self, _context: &mut Context, args: &[Value]) -> gml::Result<Value> {
        let (src, dest) = expect_args!(args, [int, int])?;
        let int_to_blend_type = |i| match i {
            2 => BlendType::One,
            3 => BlendType::SrcColour,
            4 => BlendType::InvSrcColour,
            5 => BlendType::SrcAlpha,
            6 => BlendType::InvSrcAlpha,
            7 => BlendType::DestAlpha,
            8 => BlendType::InvDestAlpha,
            9 => BlendType::DestColour,
            10 => BlendType::InvDestColour,
            11 => BlendType::SrcAlphaSaturate,
            _ => BlendType::Zero,
        };
        let src = int_to_blend_type(src);
        let dest = int_to_blend_type(dest);
        self.renderer.set_blend_mode(src, dest);
        Ok(Default::default())
    }

    pub fn draw_clear(&mut self, _context: &mut Context, args: &[Value]) -> gml::Result<Value> {
        let col = expect_args!(args, [int])?;
        self.renderer.clear_view((col as u32).into(), 1.0);
        Ok(Default::default())
    }

    pub fn draw_clear_alpha(&mut self, _context: &mut Context, args: &[Value]) -> gml::Result<Value> {
        let (col, alpha) = expect_args!(args, [int, real])?;
        self.renderer.clear_view((col as u32).into(), alpha.into());
        Ok(Default::default())
    }

    pub fn draw_point(&mut self, _context: &mut Context, args: &[Value]) -> gml::Result<Value> {
        let (x, y) = expect_args!(args, [real, real])?;
        self.renderer.draw_rectangle(
            x.into(),
            y.into(),
            x.into(),
            y.into(),
            u32::from(self.draw_colour) as _,
            self.draw_alpha.into(),
        );
        Ok(Default::default())
    }

    pub fn draw_line(&mut self, _context: &mut Context, _args: &[Value]) -> gml::Result<Value> {
        // Expected arg count: 4
        unimplemented!("Called unimplemented kernel function draw_line")
    }

    pub fn draw_line_width(&mut self, _context: &mut Context, _args: &[Value]) -> gml::Result<Value> {
        // Expected arg count: 5
        unimplemented!("Called unimplemented kernel function draw_line_width")
    }

    pub fn draw_rectangle(&mut self, _context: &mut Context, args: &[Value]) -> gml::Result<Value> {
        let (x1, y1, x2, y2, outline) = expect_args!(args, [real, real, real, real, any])?;
        if outline.is_truthy() {
            self.renderer.draw_rectangle_outline(
                x1.into(),
                y1.into(),
                x2.into(),
                y2.into(),
                u32::from(self.draw_colour) as _,
                self.draw_alpha.into(),
            );
        } else {
            self.renderer.draw_rectangle(
                x1.into(),
                y1.into(),
                x2.into(),
                y2.into(),
                u32::from(self.draw_colour) as _,
                self.draw_alpha.into(),
            );
        }
        Ok(Default::default())
    }

    pub fn draw_roundrect(&mut self, _context: &mut Context, _args: &[Value]) -> gml::Result<Value> {
        // Expected arg count: 5
        unimplemented!("Called unimplemented kernel function draw_roundrect")
    }

    pub fn draw_triangle(&mut self, _context: &mut Context, _args: &[Value]) -> gml::Result<Value> {
        // Expected arg count: 7
        unimplemented!("Called unimplemented kernel function draw_triangle")
    }

    pub fn draw_circle(&mut self, _context: &mut Context, _args: &[Value]) -> gml::Result<Value> {
        // Expected arg count: 4
        unimplemented!("Called unimplemented kernel function draw_circle")
    }

    pub fn draw_ellipse(&mut self, _context: &mut Context, _args: &[Value]) -> gml::Result<Value> {
        // Expected arg count: 5
        unimplemented!("Called unimplemented kernel function draw_ellipse")
    }

    pub fn draw_arrow(&mut self, _context: &mut Context, _args: &[Value]) -> gml::Result<Value> {
        // Expected arg count: 5
        unimplemented!("Called unimplemented kernel function draw_arrow")
    }

    pub fn draw_button(&mut self, _context: &mut Context, _args: &[Value]) -> gml::Result<Value> {
        // Expected arg count: 5
        unimplemented!("Called unimplemented kernel function draw_button")
    }

    pub fn draw_healthbar(&mut self, _context: &mut Context, _args: &[Value]) -> gml::Result<Value> {
        // Expected arg count: 11
        unimplemented!("Called unimplemented kernel function draw_healthbar")
    }

    pub fn draw_path(&mut self, _context: &mut Context, _args: &[Value]) -> gml::Result<Value> {
        // Expected arg count: 4
        unimplemented!("Called unimplemented kernel function draw_path")
    }

    pub fn draw_point_color(&mut self, _context: &mut Context, args: &[Value]) -> gml::Result<Value> {
        let (x, y, col) = expect_args!(args, [real, real, int])?;
        self.renderer.draw_rectangle(x.into(), y.into(), x.into(), y.into(), col, self.draw_alpha.into());
        Ok(Default::default())
    }

    pub fn draw_line_color(&mut self, _context: &mut Context, _args: &[Value]) -> gml::Result<Value> {
        // Expected arg count: 6
        unimplemented!("Called unimplemented kernel function draw_line_color")
    }

    pub fn draw_line_width_color(&mut self, _context: &mut Context, _args: &[Value]) -> gml::Result<Value> {
        // Expected arg count: 7
        unimplemented!("Called unimplemented kernel function draw_line_width_color")
    }

    pub fn draw_rectangle_color(&mut self, _context: &mut Context, _args: &[Value]) -> gml::Result<Value> {
        // Expected arg count: 9
        unimplemented!("Called unimplemented kernel function draw_rectangle_color")
    }

    pub fn draw_roundrect_color(&mut self, _context: &mut Context, _args: &[Value]) -> gml::Result<Value> {
        // Expected arg count: 7
        unimplemented!("Called unimplemented kernel function draw_roundrect_color")
    }

    pub fn draw_triangle_color(&mut self, _context: &mut Context, _args: &[Value]) -> gml::Result<Value> {
        // Expected arg count: 10
        unimplemented!("Called unimplemented kernel function draw_triangle_color")
    }

    pub fn draw_circle_color(&mut self, _context: &mut Context, _args: &[Value]) -> gml::Result<Value> {
        // Expected arg count: 6
        unimplemented!("Called unimplemented kernel function draw_circle_color")
    }

    pub fn draw_ellipse_color(&mut self, _context: &mut Context, _args: &[Value]) -> gml::Result<Value> {
        // Expected arg count: 7
        unimplemented!("Called unimplemented kernel function draw_ellipse_color")
    }

    pub fn draw_set_circle_precision(&mut self, _context: &mut Context, _args: &[Value]) -> gml::Result<Value> {
        // Expected arg count: 1
        unimplemented!("Called unimplemented kernel function draw_set_circle_precision")
    }

    pub fn draw_primitive_begin(&mut self, _context: &mut Context, _args: &[Value]) -> gml::Result<Value> {
        // Expected arg count: 1
        unimplemented!("Called unimplemented kernel function draw_primitive_begin")
    }

    pub fn draw_primitive_begin_texture(&mut self, _context: &mut Context, _args: &[Value]) -> gml::Result<Value> {
        // Expected arg count: 2
        unimplemented!("Called unimplemented kernel function draw_primitive_begin_texture")
    }

    pub fn draw_primitive_end(&mut self, _context: &mut Context, _args: &[Value]) -> gml::Result<Value> {
        // Expected arg count: 0
        unimplemented!("Called unimplemented kernel function draw_primitive_end")
    }

    pub fn draw_vertex(&mut self, _context: &mut Context, _args: &[Value]) -> gml::Result<Value> {
        // Expected arg count: 2
        unimplemented!("Called unimplemented kernel function draw_vertex")
    }

    pub fn draw_vertex_color(&mut self, _context: &mut Context, _args: &[Value]) -> gml::Result<Value> {
        // Expected arg count: 4
        unimplemented!("Called unimplemented kernel function draw_vertex_color")
    }

    pub fn draw_vertex_texture(&mut self, _context: &mut Context, _args: &[Value]) -> gml::Result<Value> {
        // Expected arg count: 4
        unimplemented!("Called unimplemented kernel function draw_vertex_texture")
    }

    pub fn draw_vertex_texture_color(&mut self, _context: &mut Context, _args: &[Value]) -> gml::Result<Value> {
        // Expected arg count: 6
        unimplemented!("Called unimplemented kernel function draw_vertex_texture_color")
    }

    pub fn sprite_get_texture(&mut self, _context: &mut Context, _args: &[Value]) -> gml::Result<Value> {
        // Expected arg count: 2
        unimplemented!("Called unimplemented kernel function sprite_get_texture")
    }

    pub fn background_get_texture(&mut self, _context: &mut Context, _args: &[Value]) -> gml::Result<Value> {
        // Expected arg count: 1
        unimplemented!("Called unimplemented kernel function background_get_texture")
    }

    pub fn texture_exists(&mut self, _context: &mut Context, _args: &[Value]) -> gml::Result<Value> {
        // Expected arg count: 1
        unimplemented!("Called unimplemented kernel function texture_exists")
    }

    pub fn texture_set_interpolation(&mut self, _context: &mut Context, _args: &[Value]) -> gml::Result<Value> {
        // Expected arg count: 1
        unimplemented!("Called unimplemented kernel function texture_set_interpolation")
    }

    pub fn texture_set_blending(&mut self, _context: &mut Context, _args: &[Value]) -> gml::Result<Value> {
        // Expected arg count: 1
        unimplemented!("Called unimplemented kernel function texture_set_blending")
    }

    pub fn texture_set_repeat(&mut self, _context: &mut Context, _args: &[Value]) -> gml::Result<Value> {
        // Expected arg count: 1
        unimplemented!("Called unimplemented kernel function texture_set_repeat")
    }

    pub fn texture_get_width(&mut self, _context: &mut Context, _args: &[Value]) -> gml::Result<Value> {
        // Expected arg count: 1
        unimplemented!("Called unimplemented kernel function texture_get_width")
    }

    pub fn texture_get_height(&mut self, _context: &mut Context, _args: &[Value]) -> gml::Result<Value> {
        // Expected arg count: 1
        unimplemented!("Called unimplemented kernel function texture_get_height")
    }

    pub fn texture_preload(&mut self, _context: &mut Context, _args: &[Value]) -> gml::Result<Value> {
        // Expected arg count: 1
        unimplemented!("Called unimplemented kernel function texture_preload")
    }

    pub fn texture_set_priority(&mut self, _context: &mut Context, _args: &[Value]) -> gml::Result<Value> {
        // Expected arg count: 2
        unimplemented!("Called unimplemented kernel function texture_set_priority")
    }

    pub fn draw_set_font(&mut self, _context: &mut Context, args: &[Value]) -> gml::Result<Value> {
        let font_id = expect_args!(args, [int])?;
        if self.draw_font_id != font_id {
            self.draw_font = self.assets.fonts.get_asset(font_id).map(|x| x.as_ref().clone());
            self.draw_font_id = font_id;
        }
        Ok(Default::default())
    }

    pub fn draw_set_halign(&mut self, _context: &mut Context, args: &[Value]) -> gml::Result<Value> {
        self.draw_halign = match expect_args!(args, [int])? {
            1 => draw::Halign::Middle,
            2 => draw::Halign::Right,
            0 | _ => draw::Halign::Left,
        };
        Ok(Default::default())
    }

    pub fn draw_set_valign(&mut self, _context: &mut Context, args: &[Value]) -> gml::Result<Value> {
        self.draw_valign = match expect_args!(args, [int])? {
            0 => draw::Valign::Top,
            1 => draw::Valign::Middle,
            2 | _ => draw::Valign::Bottom,
        };
        Ok(Default::default())
    }

    pub fn string_width(&mut self, _context: &mut Context, args: &[Value]) -> gml::Result<Value> {
        let string = expect_args!(args, [string])?;
        let (width, _) = self.get_string_size(string.as_ref(), None, None);
        Ok(width.into())
    }

    pub fn string_height(&mut self, _context: &mut Context, args: &[Value]) -> gml::Result<Value> {
        let string = expect_args!(args, [string])?;
        let (_, height) = self.get_string_size(string.as_ref(), None, None);
        Ok(height.into())
    }

    pub fn string_width_ext(&mut self, _context: &mut Context, args: &[Value]) -> gml::Result<Value> {
        let (string, line_height, max_width) = expect_args!(args, [string, int, int])?;
        let (width, _) = self.get_string_size(
            string.as_ref(),
            if line_height < 0 { None } else { Some(line_height as _) },
            if max_width < 0 { None } else { Some(max_width as _) },
        );
        Ok(width.into())
    }

    pub fn string_height_ext(&mut self, _context: &mut Context, args: &[Value]) -> gml::Result<Value> {
        let (string, line_height, max_width) = expect_args!(args, [string, int, int])?;
        let (_, height) = self.get_string_size(
            string.as_ref(),
            if line_height < 0 { None } else { Some(line_height as _) },
            if max_width < 0 { None } else { Some(max_width as _) },
        );
        Ok(height.into())
    }

    pub fn draw_text(&mut self, _context: &mut Context, args: &[Value]) -> gml::Result<Value> {
        let (x, y, text) = expect_args!(args, [real, real, any])?;
        self.draw_string(x, y, &text.repr(), None, None, 1.into(), 1.into(), 0.into());
        Ok(Default::default())
    }

    pub fn draw_text_ext(&mut self, _context: &mut Context, args: &[Value]) -> gml::Result<Value> {
        let (x, y, text, line_height, max_width) = expect_args!(args, [real, real, any, int, int])?;
        let line_height = if line_height < 0 { None } else { Some(line_height as _) };
        let max_width = if max_width < 0 { None } else { Some(max_width as _) };

        self.draw_string(x, y, &text.repr(), line_height, max_width, 1.into(), 1.into(), 0.into());
        Ok(Default::default())
    }

    pub fn draw_text_transformed(&mut self, _context: &mut Context, args: &[Value]) -> gml::Result<Value> {
        let (x, y, text, xscale, yscale, angle) = expect_args!(args, [real, real, any, real, real, real])?;
        self.draw_string(x, y, &text.repr(), None, None, xscale, yscale, angle);
        Ok(Default::default())
    }

    pub fn draw_text_ext_transformed(&mut self, _context: &mut Context, args: &[Value]) -> gml::Result<Value> {
        let (x, y, text, line_height, max_width, xscale, yscale, angle) =
            expect_args!(args, [real, real, any, int, int, real, real, real])?;
        let line_height = if line_height < 0 { None } else { Some(line_height as _) };
        let max_width = if max_width < 0 { None } else { Some(max_width as _) };

        self.draw_string(x, y, &text.repr(), line_height, max_width, xscale, yscale, angle);
        Ok(Default::default())
    }

    pub fn draw_text_color(&mut self, _context: &mut Context, _args: &[Value]) -> gml::Result<Value> {
        // Expected arg count: 8
        unimplemented!("Called unimplemented kernel function draw_text_color")
    }

    pub fn draw_text_transformed_color(&mut self, _context: &mut Context, _args: &[Value]) -> gml::Result<Value> {
        // Expected arg count: 11
        unimplemented!("Called unimplemented kernel function draw_text_transformed_color")
    }

    pub fn draw_text_ext_color(&mut self, _context: &mut Context, _args: &[Value]) -> gml::Result<Value> {
        // Expected arg count: 10
        unimplemented!("Called unimplemented kernel function draw_text_ext_color")
    }

    pub fn draw_text_ext_transformed_color(&mut self, _context: &mut Context, _args: &[Value]) -> gml::Result<Value> {
        // Expected arg count: 13
        unimplemented!("Called unimplemented kernel function draw_text_ext_transformed_color")
    }

    pub fn draw_self(&mut self, context: &mut Context, args: &[Value]) -> gml::Result<Value> {
        expect_args!(args, [])?;
        let instance = self.instance_list.get(context.this);
        if let Some(sprite) = self.assets.sprites.get_asset(instance.sprite_index.get()) {
            let image_index = instance.image_index.get().floor().into_inner() as i32 % sprite.frames.len() as i32;
            if let Some(atlas_ref) = sprite.frames.get(image_index as usize).map(|x| &x.atlas_ref) {
                self.renderer.draw_sprite(
                    atlas_ref,
                    instance.x.get().into(),
                    instance.y.get().into(),
                    instance.image_xscale.get().into(),
                    instance.image_yscale.get().into(),
                    instance.image_angle.get().into(),
                    instance.image_blend.get(),
                    instance.image_alpha.get().into(),
                );
            }
            Ok(Default::default())
        } else {
            Err(gml::Error::NonexistentAsset(asset::Type::Sprite, instance.sprite_index.get()))
        }
    }

    pub fn draw_sprite(&mut self, context: &mut Context, args: &[Value]) -> gml::Result<Value> {
        let (sprite_index, image_index, x, y) = expect_args!(args, [int, real, real, real])?;
        let instance = self.instance_list.get(context.this);
        if let Some(sprite) = self.assets.sprites.get_asset(sprite_index) {
            let image_index = if image_index < Real::from(0.0) { instance.image_index.get() } else { image_index };
            if let Some(atlas_ref) =
                sprite.frames.get(image_index.floor().into_inner() as usize % sprite.frames.len()).map(|x| &x.atlas_ref)
            {
                self.renderer.draw_sprite(
                    atlas_ref,
                    x.into(),
                    y.into(),
                    instance.image_xscale.get().into(),
                    instance.image_yscale.get().into(),
                    instance.image_angle.get().into(),
                    instance.image_blend.get(),
                    instance.image_alpha.get().into(),
                );
            }
            Ok(Default::default())
        } else {
            Err(gml::Error::NonexistentAsset(asset::Type::Sprite, sprite_index))
        }
    }

    pub fn draw_sprite_pos(&mut self, _context: &mut Context, _args: &[Value]) -> gml::Result<Value> {
        // Expected arg count: 11
        unimplemented!("Called unimplemented kernel function draw_sprite_pos")
    }

    pub fn draw_sprite_ext(&mut self, context: &mut Context, args: &[Value]) -> gml::Result<Value> {
        let (sprite_index, image_index, x, y, xscale, yscale, angle, colour, alpha) =
            expect_args!(args, [int, real, real, real, real, real, real, int, real])?;
        if let Some(sprite) = self.assets.sprites.get_asset(sprite_index) {
            let image_index = if image_index < Real::from(0.0) {
                self.instance_list.get(context.this).image_index.get()
            } else {
                image_index
            };
            if let Some(atlas_ref) =
                sprite.frames.get(image_index.floor().into_inner() as usize % sprite.frames.len()).map(|x| &x.atlas_ref)
            {
                self.renderer.draw_sprite(
                    atlas_ref,
                    x.into(),
                    y.into(),
                    xscale.into(),
                    yscale.into(),
                    angle.into(),
                    colour,
                    alpha.into(),
                );
            }
            Ok(Default::default())
        } else {
            Err(gml::Error::NonexistentAsset(asset::Type::Sprite, sprite_index))
        }
    }

    pub fn draw_sprite_stretched(&mut self, _context: &mut Context, _args: &[Value]) -> gml::Result<Value> {
        // Expected arg count: 6
        unimplemented!("Called unimplemented kernel function draw_sprite_stretched")
    }

    pub fn draw_sprite_stretched_ext(&mut self, _context: &mut Context, _args: &[Value]) -> gml::Result<Value> {
        // Expected arg count: 8
        unimplemented!("Called unimplemented kernel function draw_sprite_stretched_ext")
    }

    pub fn draw_sprite_part(&mut self, context: &mut Context, args: &[Value]) -> gml::Result<Value> {
        let (sprite_index, image_index, left, top, width, height, x, y) =
            expect_args!(args, [any, any, any, any, any, any, any, any])?;
        self.draw_sprite_part_ext(context, &[
            sprite_index,
            image_index,
            left,
            top,
            width,
            height,
            x,
            y,
            1.into(),
            1.into(),
            0xFFFFFF.into(),
            1.into(),
        ])
    }

    pub fn draw_sprite_part_ext(&mut self, context: &mut Context, args: &[Value]) -> gml::Result<Value> {
        // TODO: left, top, width, height should be reals (yes, really)
        let (sprite_index, image_index, left, top, width, height, x, y, xscale, yscale, colour, alpha) =
            expect_args!(args, [int, real, real, real, real, real, real, real, real, real, int, real])?;
        if let Some(sprite) = self.assets.sprites.get_asset(sprite_index) {
            let image_index = if image_index < Real::from(0.0) {
                self.instance_list.get(context.this).image_index.get()
            } else {
                image_index
            };
            if let Some(atlas_ref) =
                sprite.frames.get(image_index.floor().into_inner() as usize % sprite.frames.len()).map(|x| &x.atlas_ref)
            {
                self.renderer.draw_sprite_partial(
                    atlas_ref,
                    left.round(),
                    top.round(),
                    width.round(),
                    height.round(),
                    x.into(),
                    y.into(),
                    xscale.into(),
                    yscale.into(),
                    0.0,
                    colour,
                    alpha.into(),
                );
            }
            Ok(Default::default())
        } else {
            Err(gml::Error::NonexistentAsset(asset::Type::Sprite, sprite_index))
        }
    }

    pub fn draw_sprite_general(&mut self, _context: &mut Context, _args: &[Value]) -> gml::Result<Value> {
        // Expected arg count: 16
        unimplemented!("Called unimplemented kernel function draw_sprite_general")
    }

    pub fn draw_sprite_tiled(&mut self, context: &mut Context, args: &[Value]) -> gml::Result<Value> {
        let (sprite_index, image_index, x, y) = expect_args!(args, [any, any, any, any])?;
        self.draw_sprite_tiled_ext(context, &[
            sprite_index,
            image_index,
            x,
            y,
            1.into(),
            1.into(),
            0xffffff.into(),
            1.into(),
        ])
    }

    pub fn draw_sprite_tiled_ext(&mut self, context: &mut Context, args: &[Value]) -> gml::Result<Value> {
        let (sprite_index, image_index, x, y, xscale, yscale, colour, alpha) =
            expect_args!(args, [int, real, real, real, real, real, int, real])?;
        if let Some(sprite) = self.assets.sprites.get_asset(sprite_index) {
            let image_index = if image_index < Real::from(0.0) {
                self.instance_list.get(context.this).image_index.get()
            } else {
                image_index
            };
            if let Some(atlas_ref) =
                sprite.frames.get(image_index.floor().into_inner() as usize % sprite.frames.len()).map(|x| &x.atlas_ref)
            {
                self.renderer.draw_sprite_tiled(
                    atlas_ref,
                    x.into(),
                    y.into(),
                    xscale.into(),
                    yscale.into(),
                    colour,
                    alpha.into(),
                    Some(self.room_width.into()),
                    Some(self.room_height.into()),
                );
            }
            Ok(Default::default())
        } else {
            Err(gml::Error::NonexistentAsset(asset::Type::Sprite, sprite_index))
        }
    }

    pub fn draw_background(&mut self, context: &mut Context, args: &[Value]) -> gml::Result<Value> {
        let (bg_index, x, y) = expect_args!(args, [any, any, any])?;
        self.draw_background_ext(context, &[bg_index, x, y, 1.into(), 1.into(), 0.into(), 0xFFFFFF.into(), 1.into()])
    }

    pub fn draw_background_ext(&mut self, _context: &mut Context, args: &[Value]) -> gml::Result<Value> {
        let (bg_index, x, y, xscale, yscale, angle, colour, alpha) =
            expect_args!(args, [int, real, real, real, real, real, int, real])?;
        if let Some(background) = self.assets.backgrounds.get_asset(bg_index) {
            if let Some(atlas_ref) = &background.atlas_ref {
                self.renderer.draw_sprite(
                    atlas_ref,
                    x.into(),
                    y.into(),
                    xscale.into(),
                    yscale.into(),
                    angle.into(),
                    colour,
                    alpha.into(),
                );
            }
            Ok(Default::default())
        } else {
            Err(gml::Error::NonexistentAsset(asset::Type::Background, bg_index))
        }
    }

    pub fn draw_background_stretched(&mut self, _context: &mut Context, _args: &[Value]) -> gml::Result<Value> {
        // Expected arg count: 5
        unimplemented!("Called unimplemented kernel function draw_background_stretched")
    }

    pub fn draw_background_stretched_ext(&mut self, _context: &mut Context, _args: &[Value]) -> gml::Result<Value> {
        // Expected arg count: 7
        unimplemented!("Called unimplemented kernel function draw_background_stretched_ext")
    }

    pub fn draw_background_part(&mut self, _context: &mut Context, _args: &[Value]) -> gml::Result<Value> {
        // Expected arg count: 7
        unimplemented!("Called unimplemented kernel function draw_background_part")
    }

    pub fn draw_background_part_ext(&mut self, _context: &mut Context, _args: &[Value]) -> gml::Result<Value> {
        // Expected arg count: 11
        unimplemented!("Called unimplemented kernel function draw_background_part_ext")
    }

    pub fn draw_background_general(&mut self, _context: &mut Context, _args: &[Value]) -> gml::Result<Value> {
        // Expected arg count: 15
        unimplemented!("Called unimplemented kernel function draw_background_general")
    }

    pub fn draw_background_tiled(&mut self, context: &mut Context, args: &[Value]) -> gml::Result<Value> {
        let (bg_index, x, y) = expect_args!(args, [any, any, any])?;
        self.draw_background_tiled_ext(context, &[bg_index, x, y, 1.into(), 1.into(), 0xFFFFFF.into(), 1.into()])
    }

    pub fn draw_background_tiled_ext(&mut self, _context: &mut Context, args: &[Value]) -> gml::Result<Value> {
        let (bg_index, x, y, xscale, yscale, colour, alpha) =
            expect_args!(args, [int, real, real, real, real, int, real])?;
        if let Some(background) = self.assets.backgrounds.get_asset(bg_index) {
            if let Some(atlas_ref) = &background.atlas_ref {
                self.renderer.draw_sprite_tiled(
                    atlas_ref,
                    x.into(),
                    y.into(),
                    xscale.into(),
                    yscale.into(),
                    colour,
                    alpha.into(),
                    Some(self.room_width.into()),
                    Some(self.room_height.into()),
                );
            }
            Ok(Default::default())
        } else {
            Err(gml::Error::NonexistentAsset(asset::Type::Background, bg_index))
        }
    }

    pub fn tile_get_x(&mut self, _context: &mut Context, _args: &[Value]) -> gml::Result<Value> {
        // Expected arg count: 1
        unimplemented!("Called unimplemented kernel function tile_get_x")
    }

    pub fn tile_get_y(&mut self, _context: &mut Context, _args: &[Value]) -> gml::Result<Value> {
        // Expected arg count: 1
        unimplemented!("Called unimplemented kernel function tile_get_y")
    }

    pub fn tile_get_left(&mut self, _context: &mut Context, _args: &[Value]) -> gml::Result<Value> {
        // Expected arg count: 1
        unimplemented!("Called unimplemented kernel function tile_get_left")
    }

    pub fn tile_get_top(&mut self, _context: &mut Context, _args: &[Value]) -> gml::Result<Value> {
        // Expected arg count: 1
        unimplemented!("Called unimplemented kernel function tile_get_top")
    }

    pub fn tile_get_width(&mut self, _context: &mut Context, _args: &[Value]) -> gml::Result<Value> {
        // Expected arg count: 1
        unimplemented!("Called unimplemented kernel function tile_get_width")
    }

    pub fn tile_get_height(&mut self, _context: &mut Context, _args: &[Value]) -> gml::Result<Value> {
        // Expected arg count: 1
        unimplemented!("Called unimplemented kernel function tile_get_height")
    }

    pub fn tile_get_depth(&mut self, _context: &mut Context, _args: &[Value]) -> gml::Result<Value> {
        // Expected arg count: 1
        unimplemented!("Called unimplemented kernel function tile_get_depth")
    }

    pub fn tile_get_visible(&mut self, _context: &mut Context, _args: &[Value]) -> gml::Result<Value> {
        // Expected arg count: 1
        unimplemented!("Called unimplemented kernel function tile_get_visible")
    }

    pub fn tile_get_xscale(&mut self, _context: &mut Context, _args: &[Value]) -> gml::Result<Value> {
        // Expected arg count: 1
        unimplemented!("Called unimplemented kernel function tile_get_xscale")
    }

    pub fn tile_get_yscale(&mut self, _context: &mut Context, _args: &[Value]) -> gml::Result<Value> {
        // Expected arg count: 1
        unimplemented!("Called unimplemented kernel function tile_get_yscale")
    }

    pub fn tile_get_blend(&mut self, _context: &mut Context, _args: &[Value]) -> gml::Result<Value> {
        // Expected arg count: 1
        unimplemented!("Called unimplemented kernel function tile_get_blend")
    }

    pub fn tile_get_alpha(&mut self, _context: &mut Context, _args: &[Value]) -> gml::Result<Value> {
        // Expected arg count: 1
        unimplemented!("Called unimplemented kernel function tile_get_alpha")
    }

    pub fn tile_get_background(&mut self, _context: &mut Context, _args: &[Value]) -> gml::Result<Value> {
        // Expected arg count: 1
        unimplemented!("Called unimplemented kernel function tile_get_background")
    }

    pub fn tile_set_visible(&mut self, _context: &mut Context, _args: &[Value]) -> gml::Result<Value> {
        // Expected arg count: 2
        unimplemented!("Called unimplemented kernel function tile_set_visible")
    }

    pub fn tile_set_background(&mut self, _context: &mut Context, _args: &[Value]) -> gml::Result<Value> {
        // Expected arg count: 2
        unimplemented!("Called unimplemented kernel function tile_set_background")
    }

    pub fn tile_set_region(&mut self, _context: &mut Context, _args: &[Value]) -> gml::Result<Value> {
        // Expected arg count: 5
        unimplemented!("Called unimplemented kernel function tile_set_region")
    }

    pub fn tile_set_position(&mut self, _context: &mut Context, _args: &[Value]) -> gml::Result<Value> {
        // Expected arg count: 3
        unimplemented!("Called unimplemented kernel function tile_set_position")
    }

    pub fn tile_set_depth(&mut self, _context: &mut Context, _args: &[Value]) -> gml::Result<Value> {
        // Expected arg count: 2
        unimplemented!("Called unimplemented kernel function tile_set_depth")
    }

    pub fn tile_set_scale(&mut self, _context: &mut Context, _args: &[Value]) -> gml::Result<Value> {
        // Expected arg count: 3
        unimplemented!("Called unimplemented kernel function tile_set_scale")
    }

    pub fn tile_set_blend(&mut self, _context: &mut Context, _args: &[Value]) -> gml::Result<Value> {
        // Expected arg count: 2
        unimplemented!("Called unimplemented kernel function tile_set_blend")
    }

    pub fn tile_set_alpha(&mut self, _context: &mut Context, _args: &[Value]) -> gml::Result<Value> {
        // Expected arg count: 2
        unimplemented!("Called unimplemented kernel function tile_set_alpha")
    }

    pub fn tile_add(&mut self, _context: &mut Context, _args: &[Value]) -> gml::Result<Value> {
        // Expected arg count: 8
        unimplemented!("Called unimplemented kernel function tile_add")
    }

    pub fn tile_find(&mut self, _context: &mut Context, _args: &[Value]) -> gml::Result<Value> {
        // Expected arg count: 3
        unimplemented!("Called unimplemented kernel function tile_find")
    }

    pub fn tile_exists(&mut self, _context: &mut Context, _args: &[Value]) -> gml::Result<Value> {
        // Expected arg count: 1
        unimplemented!("Called unimplemented kernel function tile_exists")
    }

    pub fn tile_delete(&mut self, _context: &mut Context, _args: &[Value]) -> gml::Result<Value> {
        // Expected arg count: 1
        unimplemented!("Called unimplemented kernel function tile_delete")
    }

    pub fn tile_delete_at(&mut self, _context: &mut Context, _args: &[Value]) -> gml::Result<Value> {
        // Expected arg count: 3
        unimplemented!("Called unimplemented kernel function tile_delete_at")
    }

    pub fn tile_layer_hide(&mut self, _context: &mut Context, _args: &[Value]) -> gml::Result<Value> {
        // Expected arg count: 1
        unimplemented!("Called unimplemented kernel function tile_layer_hide")
    }

    pub fn tile_layer_show(&mut self, _context: &mut Context, _args: &[Value]) -> gml::Result<Value> {
        // Expected arg count: 1
        unimplemented!("Called unimplemented kernel function tile_layer_show")
    }

    pub fn tile_layer_delete(&mut self, _context: &mut Context, _args: &[Value]) -> gml::Result<Value> {
        // Expected arg count: 1
        unimplemented!("Called unimplemented kernel function tile_layer_delete")
    }

    pub fn tile_layer_shift(&mut self, _context: &mut Context, _args: &[Value]) -> gml::Result<Value> {
        // Expected arg count: 3
        unimplemented!("Called unimplemented kernel function tile_layer_shift")
    }

    pub fn tile_layer_find(&mut self, _context: &mut Context, _args: &[Value]) -> gml::Result<Value> {
        // Expected arg count: 3
        unimplemented!("Called unimplemented kernel function tile_layer_find")
    }

    pub fn tile_layer_delete_at(&mut self, _context: &mut Context, _args: &[Value]) -> gml::Result<Value> {
        // Expected arg count: 3
        unimplemented!("Called unimplemented kernel function tile_layer_delete_at")
    }

    pub fn tile_layer_depth(&mut self, _context: &mut Context, _args: &[Value]) -> gml::Result<Value> {
        // Expected arg count: 2
        unimplemented!("Called unimplemented kernel function tile_layer_depth")
    }

    pub fn surface_create(&mut self, _context: &mut Context, _args: &[Value]) -> gml::Result<Value> {
        // Expected arg count: 2
        unimplemented!("Called unimplemented kernel function surface_create")
    }

    pub fn surface_create_ext(&mut self, _context: &mut Context, _args: &[Value]) -> gml::Result<Value> {
        // Expected arg count: 2
        unimplemented!("Called unimplemented kernel function surface_create_ext")
    }

    pub fn surface_free(&mut self, _context: &mut Context, _args: &[Value]) -> gml::Result<Value> {
        // Expected arg count: 1
        unimplemented!("Called unimplemented kernel function surface_free")
    }

    pub fn surface_exists(&mut self, _context: &mut Context, _args: &[Value]) -> gml::Result<Value> {
        // Expected arg count: 1
        unimplemented!("Called unimplemented kernel function surface_exists")
    }

    pub fn surface_get_width(&mut self, _context: &mut Context, _args: &[Value]) -> gml::Result<Value> {
        // Expected arg count: 1
        unimplemented!("Called unimplemented kernel function surface_get_width")
    }

    pub fn surface_get_height(&mut self, _context: &mut Context, _args: &[Value]) -> gml::Result<Value> {
        // Expected arg count: 1
        unimplemented!("Called unimplemented kernel function surface_get_height")
    }

    pub fn surface_get_texture(&mut self, _context: &mut Context, _args: &[Value]) -> gml::Result<Value> {
        // Expected arg count: 1
        unimplemented!("Called unimplemented kernel function surface_get_texture")
    }

    pub fn surface_set_target(&mut self, _context: &mut Context, _args: &[Value]) -> gml::Result<Value> {
        // Expected arg count: 1
        unimplemented!("Called unimplemented kernel function surface_set_target")
    }

    pub fn surface_reset_target(&mut self, _context: &mut Context, _args: &[Value]) -> gml::Result<Value> {
        // Expected arg count: 0
        unimplemented!("Called unimplemented kernel function surface_reset_target")
    }

    pub fn draw_surface(&mut self, _context: &mut Context, _args: &[Value]) -> gml::Result<Value> {
        // Expected arg count: 3
        unimplemented!("Called unimplemented kernel function draw_surface")
    }

    pub fn draw_surface_ext(&mut self, _context: &mut Context, _args: &[Value]) -> gml::Result<Value> {
        // Expected arg count: 8
        unimplemented!("Called unimplemented kernel function draw_surface_ext")
    }

    pub fn draw_surface_stretched(&mut self, _context: &mut Context, _args: &[Value]) -> gml::Result<Value> {
        // Expected arg count: 5
        unimplemented!("Called unimplemented kernel function draw_surface_stretched")
    }

    pub fn draw_surface_stretched_ext(&mut self, _context: &mut Context, _args: &[Value]) -> gml::Result<Value> {
        // Expected arg count: 7
        unimplemented!("Called unimplemented kernel function draw_surface_stretched_ext")
    }

    pub fn draw_surface_part(&mut self, _context: &mut Context, _args: &[Value]) -> gml::Result<Value> {
        // Expected arg count: 7
        unimplemented!("Called unimplemented kernel function draw_surface_part")
    }

    pub fn draw_surface_part_ext(&mut self, _context: &mut Context, _args: &[Value]) -> gml::Result<Value> {
        // Expected arg count: 11
        unimplemented!("Called unimplemented kernel function draw_surface_part_ext")
    }

    pub fn draw_surface_general(&mut self, _context: &mut Context, _args: &[Value]) -> gml::Result<Value> {
        // Expected arg count: 15
        unimplemented!("Called unimplemented kernel function draw_surface_general")
    }

    pub fn draw_surface_tiled(&mut self, _context: &mut Context, _args: &[Value]) -> gml::Result<Value> {
        // Expected arg count: 3
        unimplemented!("Called unimplemented kernel function draw_surface_tiled")
    }

    pub fn draw_surface_tiled_ext(&mut self, _context: &mut Context, _args: &[Value]) -> gml::Result<Value> {
        // Expected arg count: 7
        unimplemented!("Called unimplemented kernel function draw_surface_tiled_ext")
    }

    pub fn surface_save(&mut self, _context: &mut Context, _args: &[Value]) -> gml::Result<Value> {
        // Expected arg count: 2
        unimplemented!("Called unimplemented kernel function surface_save")
    }

    pub fn surface_save_part(&mut self, _context: &mut Context, _args: &[Value]) -> gml::Result<Value> {
        // Expected arg count: 6
        unimplemented!("Called unimplemented kernel function surface_save_part")
    }

    pub fn surface_getpixel(&mut self, _context: &mut Context, _args: &[Value]) -> gml::Result<Value> {
        // Expected arg count: 3
        unimplemented!("Called unimplemented kernel function surface_getpixel")
    }

    pub fn surface_copy(&mut self, _context: &mut Context, _args: &[Value]) -> gml::Result<Value> {
        // Expected arg count: 4
        unimplemented!("Called unimplemented kernel function surface_copy")
    }

    pub fn surface_copy_part(&mut self, _context: &mut Context, _args: &[Value]) -> gml::Result<Value> {
        // Expected arg count: 8
        unimplemented!("Called unimplemented kernel function surface_copy_part")
    }

    pub fn action_path_old(&mut self, _context: &mut Context, _args: &[Value]) -> gml::Result<Value> {
        // Expected arg count: 3
        unimplemented!("Called unimplemented kernel function action_path_old")
    }

    pub fn action_set_sprite(&mut self, context: &mut Context, args: &[Value]) -> gml::Result<Value> {
        let (sprite, scale) = expect_args!(args, [int, real])?;
        let instance = self.instance_list.get(context.this);
        instance.sprite_index.set(sprite);
        instance.image_xscale.set(scale);
        instance.image_yscale.set(scale);
        Ok(Default::default())
    }

    pub fn action_draw_font(&mut self, _context: &mut Context, _args: &[Value]) -> gml::Result<Value> {
        // Expected arg count: 1
        unimplemented!("Called unimplemented kernel function action_draw_font")
    }

    pub fn action_draw_font_old(&mut self, _context: &mut Context, _args: &[Value]) -> gml::Result<Value> {
        // Expected arg count: 6
        unimplemented!("Called unimplemented kernel function action_draw_font_old")
    }

    pub fn action_fill_color(&mut self, _context: &mut Context, _args: &[Value]) -> gml::Result<Value> {
        // Expected arg count: 1
        unimplemented!("Called unimplemented kernel function action_fill_color")
    }

    pub fn action_line_color(&mut self, _context: &mut Context, _args: &[Value]) -> gml::Result<Value> {
        // Expected arg count: 1
        unimplemented!("Called unimplemented kernel function action_line_color")
    }

    pub fn action_highscore(&mut self, _context: &mut Context, _args: &[Value]) -> gml::Result<Value> {
        // Expected arg count: 0
        unimplemented!("Called unimplemented kernel function action_highscore")
    }

    pub fn action_move(&mut self, context: &mut Context, args: &[Value]) -> gml::Result<Value> {
        let (dir_string, speed) = expect_args!(args, [string, real])?;
        let instance = self.instance_list.get(context.this);
        // dir_string is typically something like "000000100" indicating which of the 9 direction buttons were pressed.
        let bytes = dir_string.as_ref().as_bytes();
        if bytes.len() != 9 {
            return Err(gml::Error::FunctionError(
                "action_move".into(),
                format!("Invalid argument to action_move: {}", dir_string),
            ))
        }

        // Only invoke RNG if at least one of the options is checked, otherwise don't do anything
        if bytes.contains(&49) {
            // Call irandom until it lands on a byte that's '1' rather than '0'
            let offset = loop {
                let index = self.rand.next_int(8) as usize;
                if bytes[index] == 49 {
                    // '1'
                    break index
                }
            };

            // Handle each case separately
            let (speed, direction): (Real, Real) = match offset {
                0 => (speed, Real::from(225.0)),
                1 => (speed, Real::from(270.0)),
                2 => (speed, Real::from(315.0)),
                3 => (speed, Real::from(180.0)),
                4 => (Real::from(0.0), Real::from(0.0)),
                5 => (speed, Real::from(0.0)),
                6 => (speed, Real::from(135.0)),
                7 => (speed, Real::from(90.0)),
                8 => (speed, Real::from(45.0)),
                _ => unreachable!(),
            };
            if context.relative {
                instance.set_hspeed(direction.to_radians().cos() * speed + instance.hspeed.get());
                instance.set_vspeed(-direction.to_radians().sin() * speed + instance.vspeed.get());
            } else {
                instance.set_speed_direction(speed, direction);
            }
        }

        Ok(Default::default())
    }

    pub fn action_set_motion(&mut self, context: &mut Context, args: &[Value]) -> gml::Result<Value> {
        let (direction, speed) = expect_args!(args, [real, real])?;
        let instance = self.instance_list.get(context.this);
        if context.relative {
            instance.set_hspeed(direction.to_radians().cos() * speed + instance.hspeed.get());
            instance.set_vspeed(-direction.to_radians().sin() * speed + instance.vspeed.get());
        } else {
            instance.set_speed_direction(speed, direction);
        }
        Ok(Default::default())
    }

    pub fn action_set_hspeed(&mut self, context: &mut Context, args: &[Value]) -> gml::Result<Value> {
        expect_args!(args, [real]).map(|x| {
            let instance = self.instance_list.get(context.this);
            if context.relative {
                instance.set_hspeed(x + instance.hspeed.get());
            } else {
                instance.set_hspeed(x);
            }
            Ok(Default::default())
        })?
    }

    pub fn action_set_vspeed(&mut self, context: &mut Context, args: &[Value]) -> gml::Result<Value> {
        expect_args!(args, [real]).map(|x| {
            let instance = self.instance_list.get(context.this);
            if context.relative {
                instance.set_vspeed(x + instance.vspeed.get());
            } else {
                instance.set_vspeed(x);
            }
            Ok(Default::default())
        })?
    }

    pub fn action_set_gravity(&mut self, context: &mut Context, args: &[Value]) -> gml::Result<Value> {
        expect_args!(args, [real, real]).map(|(direction, gravity)| {
            let instance = self.instance_list.get(context.this);
            instance.gravity.set(gravity);
            instance.gravity_direction.set(direction);
        })?;
        Ok(Default::default())
    }

    pub fn action_set_friction(&mut self, context: &mut Context, args: &[Value]) -> gml::Result<Value> {
        expect_args!(args, [real]).map(|x| {
            self.instance_list.get(context.this).friction.set(x);
            Ok(Default::default())
        })?
    }

    pub fn action_move_point(&mut self, context: &mut Context, args: &[Value]) -> gml::Result<Value> {
        let (x, y, speed) = expect_args!(args, [real, real, real])?;
        let instance = self.instance_list.get(context.this);
        let speed = if context.relative { instance.speed.get() + speed } else { speed };
        let direction = (instance.y.get() - y).arctan2(x - instance.x.get()).to_degrees();
        instance.set_speed_direction(speed, direction);
        Ok(Default::default())
    }

    pub fn action_move_to(&mut self, context: &mut Context, args: &[Value]) -> gml::Result<Value> {
        let (x, y) = expect_args!(args, [real, real])?;
        let instance = self.instance_list.get(context.this);
        let (x, y) = if context.relative { (instance.x.get() + x, instance.y.get() + y) } else { (x, y) };
        instance.x.set(x);
        instance.y.set(y);
        instance.bbox_is_stale.set(true);
        Ok(Default::default())
    }

    pub fn action_move_start(&mut self, context: &mut Context, args: &[Value]) -> gml::Result<Value> {
        expect_args!(args, [])?;
        let instance = self.instance_list.get(context.this);
        instance.x.set(instance.xstart.get());
        instance.y.set(instance.ystart.get());
        instance.bbox_is_stale.set(true);
        Ok(Default::default())
    }

    pub fn action_move_random(&mut self, context: &mut Context, args: &[Value]) -> gml::Result<Value> {
        let (hsnap, vsnap) = expect_args!(args, [int, int])?;
        let inst = self.instance_list.get(context.this);
        let (mut left, mut right, mut top, mut bottom) = (0, self.room_width, 0, self.room_height);
        if let Some(sprite) = self
            .assets
            .sprites
            .get_asset(inst.sprite_index.get())
            .or(self.assets.sprites.get_asset(inst.mask_index.get()))
        {
            inst.update_bbox(Some(sprite));
            left = (inst.x.get() - inst.bbox_left.get().into()).round();
            right = (inst.x.get() + right.into() - inst.bbox_right.get().into()).round();
            top = (inst.y.get() - inst.bbox_top.get().into()).round();
            bottom = (inst.y.get() + bottom.into() - inst.bbox_bottom.get().into()).round();
        };
        drop(inst); // le borrow
        let (mut x, mut y) = Default::default();
        for _ in 0..100 {
            x = Real::from(self.rand.next_int((right - left - 1) as u32) + left);
            if hsnap > 0 {
                x = (x / hsnap.into()).floor() * hsnap.into();
            }
            y = Real::from(self.rand.next_int((bottom - top - 1) as u32) + top);
            if vsnap > 0 {
                y = (y / vsnap.into()).floor() * vsnap.into();
            }
            if self.place_free(context, &[x.into(), y.into()])?.is_truthy() {
                break
            }
        }
        let inst = self.instance_list.get(context.this);
        inst.x.set(x);
        inst.y.set(y);
        inst.bbox_is_stale.set(true);
        Ok(Default::default())
    }

    pub fn action_snap(&mut self, context: &mut Context, args: &[Value]) -> gml::Result<Value> {
        self.move_snap(context, args)
    }

    pub fn action_wrap(&mut self, context: &mut Context, args: &[Value]) -> gml::Result<Value> {
        let (horizontal, vertical) = match expect_args!(args, [int])? {
            0 => (true, false),
            1 => (false, true),
            _ => (true, true),
        };

        let instance = self.instance_list.get(context.this);
        // Get sprite width/height, as these are used to decide how far to wrap
        let (w, h) = if let Some(Some(sprite)) = self.assets.sprites.get(instance.sprite_index.get() as usize) {
            (
                Real::from(sprite.width) * instance.image_xscale.get(),
                Real::from(sprite.height) * instance.image_yscale.get(),
            )
        } else {
            (Real::from(0.0), Real::from(0.0))
        };

        if horizontal {
            let room_width = Real::from(self.room_width);
            if instance.hspeed.get() > Real::from(0.0) && instance.x.get() > room_width {
                // Wrap x right-to-left
                instance.x.set(instance.x.get() - (room_width + w));
            }
            if instance.hspeed.get() < Real::from(0.0) && instance.x.get() < Real::from(0.0) {
                // Wrap x left-to-right
                instance.x.set(instance.x.get() + (room_width + w));
            }
        }
        if vertical {
            let room_height = Real::from(self.room_height);
            if instance.vspeed.get() > Real::from(0.0) && instance.y.get() > room_height {
                // Wrap y bottom-to-top
                instance.y.set(instance.y.get() - (room_height + h));
            }
            if instance.vspeed.get() < Real::from(0.0) && instance.y.get() < Real::from(0.0) {
                // Wrap y top-to-bottom
                instance.y.set(instance.y.get() + (room_height + h));
            }
        }
        Ok(Default::default())
    }

    pub fn action_reverse_xdir(&mut self, context: &mut Context, args: &[Value]) -> gml::Result<Value> {
        expect_args!(args, [])?;
        let instance = self.instance_list.get(context.this);
        instance.set_hspeed(-instance.hspeed.get());
        Ok(Default::default())
    }

    pub fn action_reverse_ydir(&mut self, context: &mut Context, args: &[Value]) -> gml::Result<Value> {
        expect_args!(args, [])?;
        let instance = self.instance_list.get(context.this);
        instance.set_vspeed(-instance.vspeed.get());
        Ok(Default::default())
    }

    pub fn action_move_contact(&mut self, _context: &mut Context, _args: &[Value]) -> gml::Result<Value> {
        // Expected arg count: 3
        unimplemented!("Called unimplemented kernel function action_move_contact")
    }

    pub fn action_bounce(&mut self, context: &mut Context, args: &[Value]) -> gml::Result<Value> {
        let (advanced, kind) = expect_args!(args, [any, int])?;
        if kind == 0 {
            self.move_bounce_solid(context, &[advanced])
        } else {
            self.move_bounce_all(context, &[advanced])
        }
    }

    pub fn action_path(&mut self, context: &mut Context, args: &[Value]) -> gml::Result<Value> {
        self.path_start(context, args)
    }

    pub fn action_path_end(&mut self, context: &mut Context, args: &[Value]) -> gml::Result<Value> {
        self.path_end(context, args)
    }

    pub fn action_path_position(&mut self, context: &mut Context, args: &[Value]) -> gml::Result<Value> {
        let position = expect_args!(args, [real])?;
        let instance = self.instance_list.get(context.this);
        if context.relative {
            instance.path_position.set(position + instance.path_position.get());
        } else {
            instance.path_position.set(position);
        }
        Ok(Default::default())
    }

    pub fn action_path_speed(&mut self, context: &mut Context, args: &[Value]) -> gml::Result<Value> {
        let speed = expect_args!(args, [real])?;
        let instance = self.instance_list.get(context.this);
        if context.relative {
            instance.path_speed.set(speed + instance.path_speed.get());
        } else {
            instance.path_speed.set(speed);
        }
        Ok(Default::default())
    }

    pub fn action_linear_step(&mut self, _context: &mut Context, _args: &[Value]) -> gml::Result<Value> {
        // Expected arg count: 4
        unimplemented!("Called unimplemented kernel function action_linear_step")
    }

    pub fn action_potential_step(&mut self, _context: &mut Context, _args: &[Value]) -> gml::Result<Value> {
        // Expected arg count: 4
        unimplemented!("Called unimplemented kernel function action_potential_step")
    }

    pub fn action_kill_object(&mut self, context: &mut Context, args: &[Value]) -> gml::Result<Value> {
        expect_args!(args, [])?;
        self.run_instance_event(gml::ev::DESTROY, 0, context.this, context.this, None)?;
        self.instance_list.mark_deleted(context.this);
        Ok(Default::default())
    }

    pub fn action_create_object(&mut self, context: &mut Context, args: &[Value]) -> gml::Result<Value> {
        let (object_id, x, y) = expect_args!(args, [int, real, real])?;
        if let Some(Some(object)) = self.assets.objects.get(object_id as usize) {
            let (relative_x, relative_y) = if context.relative {
                let instance = self.instance_list.get(context.this);
                (instance.x.get(), instance.y.get())
            } else {
                (Real::from(0.0), Real::from(0.0))
            };
            self.last_instance_id += 1;
            let instance = self.instance_list.insert(Instance::new(
                self.last_instance_id,
                x + relative_x,
                y + relative_y,
                object_id,
                object,
            ));
            self.run_instance_event(gml::ev::CREATE, 0, instance, instance, None)?;
            Ok(Default::default())
        } else {
            Err(gml::Error::FunctionError("action_create_object".into(), format!("Invalid object ID: {}", object_id)))
        }
    }

    pub fn action_create_object_motion(&mut self, context: &mut Context, args: &[Value]) -> gml::Result<Value> {
        let (object_id, x, y, speed, direction) = expect_args!(args, [int, real, real, real, real])?;
        if let Some(Some(object)) = self.assets.objects.get(object_id as usize) {
            let (relative_x, relative_y) = if context.relative {
                let instance = self.instance_list.get(context.this);
                (instance.x.get(), instance.y.get())
            } else {
                (Real::from(0.0), Real::from(0.0))
            };
            self.last_instance_id += 1;
            let instance = self.instance_list.insert(Instance::new(
                self.last_instance_id,
                x + relative_x,
                y + relative_y,
                object_id,
                object,
            ));
            self.instance_list.get(instance).set_speed_direction(speed, direction);
            self.run_instance_event(gml::ev::CREATE, 0, instance, instance, None)?;
            Ok(Default::default())
        } else {
            Err(gml::Error::FunctionError(
                "action_create_object_motion".into(),
                format!("Invalid object ID: {}", object_id),
            ))
        }
    }

    pub fn action_create_object_random(&mut self, _context: &mut Context, _args: &[Value]) -> gml::Result<Value> {
        // Expected arg count: 6
        unimplemented!("Called unimplemented kernel function action_create_object_random")
    }

    pub fn action_change_object(&mut self, context: &mut Context, args: &[Value]) -> gml::Result<Value> {
        self.instance_change(context, args)
    }

    pub fn action_kill_position(&mut self, _context: &mut Context, _args: &[Value]) -> gml::Result<Value> {
        // Expected arg count: 2
        unimplemented!("Called unimplemented kernel function action_kill_position")
    }

    pub fn action_sprite_set(&mut self, context: &mut Context, args: &[Value]) -> gml::Result<Value> {
        let (sprite_id, image_index, image_speed) = expect_args!(args, [int, real, real])?;
        let instance = self.instance_list.get(context.this);
        instance.bbox_is_stale.set(true);
        instance.sprite_index.set(sprite_id);
        instance.image_index.set(image_index);
        instance.image_speed.set(image_speed);
        Ok(Default::default())
    }

    pub fn action_sprite_transform(&mut self, context: &mut Context, args: &[Value]) -> gml::Result<Value> {
        let (mut xsc, mut ysc, ang, mirroring) = expect_args!(args, [real, real, real, int])?;
        let instance = self.instance_list.get(context.this);
        let (hmirr, vmirr) = match mirroring {
            1 => (true, false),
            2 => (false, true),
            3 => (true, true),
            0 | _ => (false, false),
        };
        if hmirr {
            xsc = -xsc;
        }
        if vmirr {
            ysc = -ysc;
        }
        instance.image_xscale.set(xsc);
        instance.image_yscale.set(ysc);
        instance.image_angle.set(ang);
        Ok(Default::default())
    }

    pub fn action_sprite_color(&mut self, context: &mut Context, args: &[Value]) -> gml::Result<Value> {
        let (col, alpha) = expect_args!(args, [int, real])?;
        let instance = self.instance_list.get(context.this);
        instance.image_blend.set(col);
        instance.image_alpha.set(alpha);
        Ok(Default::default())
    }

    pub fn action_sound(&mut self, _context: &mut Context, _args: &[Value]) -> gml::Result<Value> {
        // Expected arg count: 2
        // TODO
        //unimplemented!("Called unimplemented kernel function action_sound")
        Ok(Default::default())
    }

    pub fn action_end_sound(&mut self, _context: &mut Context, _args: &[Value]) -> gml::Result<Value> {
        // Expected arg count: 1
        // TODO
        //unimplemented!("Called unimplemented kernel function action_end_sound")
        Ok(Default::default())
    }

    pub fn action_if_sound(&mut self, _context: &mut Context, _args: &[Value]) -> gml::Result<Value> {
        // Expected arg count: 1
        unimplemented!("Called unimplemented kernel function action_if_sound")
    }

    pub fn action_another_room(&mut self, _context: &mut Context, args: &[Value]) -> gml::Result<Value> {
        let (room_id, _transition) = expect_args!(args, [int, int])?;
        self.scene_change = Some(SceneChange::Room(room_id));
        Ok(Default::default())
    }

    pub fn action_current_room(&mut self, _context: &mut Context, args: &[Value]) -> gml::Result<Value> {
        let _transition = expect_args!(args, [int])?;
        self.scene_change = Some(SceneChange::Room(self.room_id));
        Ok(Default::default())
    }

    pub fn action_previous_room(&mut self, context: &mut Context, args: &[Value]) -> gml::Result<Value> {
        let _transition = expect_args!(args, [int])?;
        self.room_goto_previous(context, &[])
    }

    pub fn action_next_room(&mut self, context: &mut Context, args: &[Value]) -> gml::Result<Value> {
        let _transition = expect_args!(args, [int])?;
        self.room_goto_next(context, &[])
    }

    pub fn action_if_previous_room(&mut self, _context: &mut Context, args: &[Value]) -> gml::Result<Value> {
        expect_args!(args, [])?;
        match self.room_order.first() {
            Some(&room_id) => Ok((room_id != self.room_id).into()),
            None => Err(gml::Error::EndOfRoomOrder),
        }
    }

    pub fn action_if_next_room(&mut self, _context: &mut Context, args: &[Value]) -> gml::Result<Value> {
        expect_args!(args, [])?;
        match self.room_order.last() {
            Some(&room_id) => Ok((room_id != self.room_id).into()),
            None => Err(gml::Error::EndOfRoomOrder),
        }
    }

    pub fn action_set_alarm(&mut self, context: &mut Context, args: &[Value]) -> gml::Result<Value> {
        let (time, alarm) = expect_args!(args, [int, int])?;
        self.instance_list.get(context.this).alarms.borrow_mut().insert(alarm as u32, time);
        Ok(Default::default())
    }

    pub fn action_sleep(&mut self, context: &mut Context, args: &[Value]) -> gml::Result<Value> {
        let (millis, redraw) = expect_args!(args, [any, any])?;
        if redraw.is_truthy() {
            self.screen_redraw(context, &[])?;
        }
        self.sleep(context, &[millis])
    }

    pub fn action_set_timeline(&mut self, context: &mut Context, args: &[Value]) -> gml::Result<Value> {
        let (index, position) = expect_args!(args, [int, real])?;
        let instance = self.instance_list.get(context.this);
        instance.timeline_index.set(index);
        instance.timeline_position.set(position);
        instance.timeline_running.set(true);
        Ok(Default::default())
    }

    pub fn action_timeline_set(&mut self, context: &mut Context, args: &[Value]) -> gml::Result<Value> {
        let (index, position, start_option, loop_option) = expect_args!(args, [int, real, int, int])?;
        let instance = self.instance_list.get(context.this);
        instance.timeline_index.set(index);
        instance.timeline_position.set(position);
        instance.timeline_running.set(start_option == 0);
        instance.timeline_loop.set(loop_option == 1);
        Ok(Default::default())
    }

    pub fn action_timeline_start(&mut self, context: &mut Context, args: &[Value]) -> gml::Result<Value> {
        expect_args!(args, [])?;
        self.instance_list.get(context.this).timeline_running.set(true);
        Ok(Default::default())
    }

    pub fn action_timeline_pause(&mut self, context: &mut Context, args: &[Value]) -> gml::Result<Value> {
        expect_args!(args, [])?;
        self.instance_list.get(context.this).timeline_running.set(false);
        Ok(Default::default())
    }

    pub fn action_timeline_stop(&mut self, context: &mut Context, args: &[Value]) -> gml::Result<Value> {
        expect_args!(args, [])?;
        let instance = self.instance_list.get(context.this);
        instance.timeline_position.set(Real::from(0.0));
        instance.timeline_running.set(false);
        Ok(Default::default())
    }

    pub fn action_set_timeline_position(&mut self, context: &mut Context, args: &[Value]) -> gml::Result<Value> {
        let position = expect_args!(args, [real])?;
        let instance = self.instance_list.get(context.this);
        if context.relative {
            instance.timeline_position.set(instance.timeline_position.get() + position);
        } else {
            instance.timeline_position.set(position);
        }
        Ok(Default::default())
    }

    pub fn action_set_timeline_speed(&mut self, context: &mut Context, args: &[Value]) -> gml::Result<Value> {
        let speed = expect_args!(args, [real])?;
        let instance = self.instance_list.get(context.this);
        if context.relative {
            instance.timeline_speed.set(instance.timeline_speed.get() + speed);
        } else {
            instance.timeline_speed.set(speed);
        }
        Ok(Default::default())
    }

    pub fn action_message(&mut self, context: &mut Context, args: &[Value]) -> gml::Result<Value> {
        self.show_message(context, args)
    }

    pub fn action_show_info(&mut self, _context: &mut Context, _args: &[Value]) -> gml::Result<Value> {
        // Expected arg count: 0
        unimplemented!("Called unimplemented kernel function action_show_info")
    }

    pub fn action_show_video(&mut self, _context: &mut Context, _args: &[Value]) -> gml::Result<Value> {
        // Expected arg count: 3
        unimplemented!("Called unimplemented kernel function action_show_video")
    }

    pub fn action_splash_video(&mut self, _context: &mut Context, _args: &[Value]) -> gml::Result<Value> {
        // Expected arg count: 2
        unimplemented!("Called unimplemented kernel function action_splash_video")
    }

    pub fn action_splash_text(&mut self, _context: &mut Context, _args: &[Value]) -> gml::Result<Value> {
        // Expected arg count: 1
        unimplemented!("Called unimplemented kernel function action_splash_text")
    }

    pub fn action_splash_image(&mut self, _context: &mut Context, _args: &[Value]) -> gml::Result<Value> {
        // Expected arg count: 1
        unimplemented!("Called unimplemented kernel function action_splash_image")
    }

    pub fn action_splash_web(&mut self, _context: &mut Context, _args: &[Value]) -> gml::Result<Value> {
        // Expected arg count: 2
        unimplemented!("Called unimplemented kernel function action_splash_web")
    }

    pub fn action_splash_settings(&mut self, _context: &mut Context, _args: &[Value]) -> gml::Result<Value> {
        // Expected arg count: 5
        unimplemented!("Called unimplemented kernel function action_splash_settings")
    }

    pub fn action_end_game(&mut self, context: &mut Context, args: &[Value]) -> gml::Result<Value> {
        self.game_end(context, args)
    }

    pub fn action_restart_game(&mut self, context: &mut Context, args: &[Value]) -> gml::Result<Value> {
        self.game_restart(context, args)
    }

    pub fn action_save_game(&mut self, _context: &mut Context, _args: &[Value]) -> gml::Result<Value> {
        // Expected arg count: 1
        unimplemented!("Called unimplemented kernel function action_save_game")
    }

    pub fn action_load_game(&mut self, _context: &mut Context, _args: &[Value]) -> gml::Result<Value> {
        // Expected arg count: 1
        unimplemented!("Called unimplemented kernel function action_load_game")
    }

    pub fn action_replace_sprite(&mut self, _context: &mut Context, _args: &[Value]) -> gml::Result<Value> {
        // Expected arg count: 3
        unimplemented!("Called unimplemented kernel function action_replace_sprite")
    }

    pub fn action_replace_sound(&mut self, _context: &mut Context, _args: &[Value]) -> gml::Result<Value> {
        // Expected arg count: 2
        unimplemented!("Called unimplemented kernel function action_replace_sound")
    }

    pub fn action_replace_background(&mut self, _context: &mut Context, _args: &[Value]) -> gml::Result<Value> {
        // Expected arg count: 2
        unimplemented!("Called unimplemented kernel function action_replace_background")
    }

    pub fn action_if_empty(&mut self, context: &mut Context, args: &[Value]) -> gml::Result<Value> {
        Ok((!self.action_if_collision(context, args)?.is_truthy()).into())
    }

    pub fn action_if_collision(&mut self, context: &mut Context, args: &[Value]) -> gml::Result<Value> {
        let (mut x, mut y, collision) = expect_args!(args, [real, real, any])?;
        if context.relative {
            let instance = self.instance_list.get(context.this);
            x += instance.x.get();
            y += instance.y.get();
        }
        Ok((!if collision.is_truthy() {
            self.place_empty(context, &[x.into(), y.into()])
        } else {
            self.place_free(context, &[x.into(), y.into()])
        }?
        .is_truthy())
        .into())
    }

    pub fn action_if(&mut self, _context: &mut Context, args: &[Value]) -> gml::Result<Value> {
        expect_args!(args, [any]).map(|x| x.is_truthy().into())
    }

    pub fn action_if_number(&mut self, _context: &mut Context, args: &[Value]) -> gml::Result<Value> {
        let (object_id, number, comparator) = expect_args!(args, [int, int, int])?;
        if let Some(ids) = self.assets.objects.get_asset(object_id).map(|x| x.children.clone()) {
            let count = ids.borrow().iter().copied().map(|id| self.instance_list.count(id)).sum::<usize>() as i32;
            let cond = match comparator {
                1 => count < number,
                2 => count > number,
                0 | _ => count == number,
            };
            Ok(cond.into())
        } else {
            Ok(0.into())
        }
    }

    pub fn action_if_object(&mut self, context: &mut Context, args: &[Value]) -> gml::Result<Value> {
        let (object, mut x, mut y) = expect_args!(args, [any, real, real])?;
        if context.relative {
            let instance = self.instance_list.get(context.this);
            x += instance.x.get();
            y += instance.y.get();
        }
        self.place_meeting(context, &[x.into(), y.into(), object])
    }

    pub fn action_if_question(&mut self, _context: &mut Context, _args: &[Value]) -> gml::Result<Value> {
        // Expected arg count: 1
        unimplemented!("Called unimplemented kernel function action_if_question")
    }

    pub fn action_if_dice(&mut self, _context: &mut Context, args: &[Value]) -> gml::Result<Value> {
        let bound = expect_args!(args, [real])?;
        Ok((self.rand.next(bound.into()) < 1.0).into())
    }

    pub fn action_if_mouse(&mut self, _context: &mut Context, _args: &[Value]) -> gml::Result<Value> {
        // Expected arg count: 1
        unimplemented!("Called unimplemented kernel function action_if_mouse")
    }

    pub fn action_if_aligned(&mut self, _context: &mut Context, _args: &[Value]) -> gml::Result<Value> {
        // Expected arg count: 2
        unimplemented!("Called unimplemented kernel function action_if_aligned")
    }

    pub fn action_execute_script(&mut self, context: &mut Context, args: &[Value]) -> gml::Result<Value> {
        let (script_id, arg1, arg2, arg3, arg4, arg5) = expect_args!(args, [int, any, any, any, any, any])?;
        if let Some(script) = self.assets.scripts.get_asset(script_id) {
            let instructions = script.compiled.clone();

            let mut new_context = Context {
                this: context.this,
                other: context.other,
                event_action: context.event_action,
                relative: context.relative,
                event_type: context.event_type,
                event_number: context.event_number,
                event_object: context.event_object,
                arguments: [
                    arg1,
                    arg2,
                    arg3,
                    arg4,
                    arg5,
                    Default::default(),
                    Default::default(),
                    Default::default(),
                    Default::default(),
                    Default::default(),
                    Default::default(),
                    Default::default(),
                    Default::default(),
                    Default::default(),
                    Default::default(),
                    Default::default(),
                ],
                argument_count: 5,
                locals: DummyFieldHolder::new(),
                return_value: Default::default(),
            };
            self.execute(&instructions, &mut new_context)?;
            Ok(new_context.return_value)
        } else {
            Err(gml::Error::NonexistentAsset(asset::Type::Script, script_id))
        }
    }

    pub fn action_inherited(&mut self, context: &mut Context, args: &[Value]) -> gml::Result<Value> {
        self.event_inherited(context, args)
    }

    pub fn action_if_variable(&mut self, _context: &mut Context, args: &[Value]) -> gml::Result<Value> {
        let (lhs, rhs, comparator) = expect_args!(args, [any, any, int])?;
        let operator = match comparator {
            1 => Value::gml_lt,
            2 => Value::gml_gt,
            0 | _ => Value::gml_eq,
        };
        operator(lhs, rhs)
    }

    pub fn action_draw_variable(&mut self, context: &mut Context, args: &[Value]) -> gml::Result<Value> {
        // Expected arg count: 3
        let (variable, mut x, mut y) = expect_args!(args, [any, real, real])?;
        if context.relative {
            let instance = self.instance_list.get(context.this);
            x += instance.x.get();
            y += instance.y.get();
        }
        self.draw_text(context, &[x.into(), y.into(), variable])
    }

    pub fn action_set_score(&mut self, context: &mut Context, args: &[Value]) -> gml::Result<Value> {
        let score = expect_args!(args, [int])?;
        if context.relative {
            self.score += score;
        } else {
            self.score = score;
        }
        Ok(Default::default())
    }

    pub fn action_if_score(&mut self, _context: &mut Context, args: &[Value]) -> gml::Result<Value> {
        let (value, method) = expect_args!(args, [real, int])?;

        Ok(match method {
            1 => Real::from(self.score) < value,
            2 => Real::from(self.score) > value,
            0 | _ => Real::from(self.score) == value,
        }
        .into())
    }

    pub fn action_draw_score(&mut self, _context: &mut Context, _args: &[Value]) -> gml::Result<Value> {
        // Expected arg count: 3
        unimplemented!("Called unimplemented kernel function action_draw_score")
    }

    pub fn action_highscore_show(&mut self, _context: &mut Context, _args: &[Value]) -> gml::Result<Value> {
        // Expected arg count: 5
        unimplemented!("Called unimplemented kernel function action_highscore_show")
    }

    pub fn action_highscore_clear(&mut self, _context: &mut Context, _args: &[Value]) -> gml::Result<Value> {
        // Expected arg count: 0
        unimplemented!("Called unimplemented kernel function action_highscore_clear")
    }

    pub fn action_set_life(&mut self, context: &mut Context, args: &[Value]) -> gml::Result<Value> {
        let lives = expect_args!(args, [int])?;
        if context.relative {
            self.lives += lives;
        } else {
            self.lives = lives;
        }
        Ok(Default::default())
    }

    pub fn action_if_life(&mut self, _context: &mut Context, args: &[Value]) -> gml::Result<Value> {
        let (value, method) = expect_args!(args, [real, int])?;

        Ok(match method {
            1 => Real::from(self.lives) < value,
            2 => Real::from(self.lives) > value,
            0 | _ => Real::from(self.lives) == value,
        }
        .into())
    }

    pub fn action_draw_life(&mut self, _context: &mut Context, _args: &[Value]) -> gml::Result<Value> {
        // Expected arg count: 3
        unimplemented!("Called unimplemented kernel function action_draw_life")
    }

    pub fn action_draw_life_images(&mut self, context: &mut Context, args: &[Value]) -> gml::Result<Value> {
        let (mut x, mut y, sprite_index) = expect_args!(args, [real, real, int])?;
        if context.relative {
            let inst = self.instance_list.get(context.this);
            x += inst.x.get();
            y += inst.y.get();
        }
        if let Some(sprite) = self.assets.sprites.get_asset(sprite_index) {
            if let Some(atlas_ref) = sprite.frames.get(0).map(|x| &x.atlas_ref) {
                for _ in 0..self.lives {
                    self.renderer.draw_sprite(atlas_ref, x.into(), y.into(), 1.0, 1.0, 0.0, 0xFFFFFF, 1.0);
                    x += sprite.width.into();
                }
            }
        }
        Ok(Default::default())
    }

    pub fn action_set_health(&mut self, _context: &mut Context, args: &[Value]) -> gml::Result<Value> {
        let health = expect_args!(args, [real])?;
        self.health = health;
        Ok(Default::default())
    }

    pub fn action_if_health(&mut self, _context: &mut Context, args: &[Value]) -> gml::Result<Value> {
        let (value, method) = expect_args!(args, [real, int])?;

        Ok(match method {
            1 => self.health < value,
            2 => self.health > value,
            0 | _ => self.health == value,
        }
        .into())
    }

    pub fn action_draw_health(&mut self, context: &mut Context, args: &[Value]) -> gml::Result<Value> {
        let (mut x1, mut y1, mut x2, mut y2, back_col, col) = expect_args!(args, [real, real, real, real, int, int])?;

        if context.relative {
            let instance = self.instance_list.get(context.this);
            let x = instance.x.get();
            let y = instance.y.get();
            x1 += x;
            x2 += x;
            y1 += y;
            y2 += y;
        }

        let health_ratio = f64::from(self.health / Real::from(100.0));

        use mappings::constants;
        let bar_colour = match col {
            0 => {
                // green to red (actually c_lime to c_red)
                if health_ratio > 0.5 {
                    i32::from_le_bytes([((1.0 - health_ratio) * (2.0 * 255.0)) as u8, 255, 0, 0])
                } else {
                    i32::from_le_bytes([255, (health_ratio * (2.0 * 255.0)) as u8, 0, 0])
                }
            },
            1 => {
                // white to black
                let value = (health_ratio * 255.0) as u8;
                i32::from_le_bytes([value, value, value, 0])
            },
            2 => constants::C_BLACK as i32,
            3 => constants::C_GRAY as i32,
            4 => constants::C_SILVER as i32,
            5 => constants::C_WHITE as i32,
            6 => constants::C_MAROON as i32,
            7 => constants::C_GREEN as i32,
            8 => constants::C_OLIVE as i32,
            9 => constants::C_NAVY as i32,
            10 => constants::C_PURPLE as i32,
            11 => constants::C_TEAL as i32,
            12 => constants::C_RED as i32,
            13 => constants::C_LIME as i32,
            14 => constants::C_YELLOW as i32,
            15 => constants::C_BLUE as i32,
            16 => constants::C_FUCHSIA as i32,
            17 => constants::C_AQUA as i32,
            _ => constants::C_BLACK as i32,
        };
        let back_colour = match back_col {
            0 => None,
            1 => Some(constants::C_BLACK as i32),
            2 => Some(constants::C_GRAY as i32),
            3 => Some(constants::C_SILVER as i32),
            4 => Some(constants::C_WHITE as i32),
            5 => Some(constants::C_MAROON as i32),
            6 => Some(constants::C_GREEN as i32),
            7 => Some(constants::C_OLIVE as i32),
            8 => Some(constants::C_NAVY as i32),
            9 => Some(constants::C_PURPLE as i32),
            10 => Some(constants::C_TEAL as i32),
            11 => Some(constants::C_RED as i32),
            12 => Some(constants::C_LIME as i32),
            13 => Some(constants::C_YELLOW as i32),
            14 => Some(constants::C_BLUE as i32),
            15 => Some(constants::C_FUCHSIA as i32),
            16 => Some(constants::C_AQUA as i32),
            _ => Some(constants::C_PURPLE as i32),
        };

        if let Some(colour) = back_colour {
            self.renderer.draw_rectangle(x1.into(), y1.into(), x2.into(), y2.into(), colour, self.draw_alpha.into());
            self.renderer.draw_rectangle_outline(x1.into(), y1.into(), x2.into(), y2.into(), 0, self.draw_alpha.into());
        }

        x2 = x1 + ((x2 - x1) * health_ratio.into());
        self.renderer.draw_rectangle(x1.into(), y1.into(), x2.into(), y2.into(), bar_colour, self.draw_alpha.into());
        self.renderer.draw_rectangle_outline(x1.into(), y1.into(), x2.into(), y2.into(), 0, self.draw_alpha.into());

        Ok(Default::default())
    }

    pub fn action_set_caption(&mut self, _context: &mut Context, args: &[Value]) -> gml::Result<Value> {
        let (sc_show, sc_cap, lv_show, lv_cap, hl_show, hl_cap) =
            expect_args!(args, [any, string, any, string, any, string])?;

        self.score_capt_d = sc_show.is_truthy();
        self.lives_capt_d = lv_show.is_truthy();
        self.health_capt_d = hl_show.is_truthy();

        self.score_capt = sc_cap;
        self.lives_capt = lv_cap;
        self.health_capt = hl_cap;

        Ok(Default::default())
    }

    pub fn action_partsyst_create(&mut self, _context: &mut Context, args: &[Value]) -> gml::Result<Value> {
        let depth = expect_args!(args, [real])?;
        self.particles.get_dnd_system_mut().depth = depth;
        Ok(Default::default())
    }

    pub fn action_partsyst_destroy(&mut self, _context: &mut Context, args: &[Value]) -> gml::Result<Value> {
        expect_args!(args, [])?;
        self.particles.destroy_dnd_system();
        Ok(Default::default())
    }

    pub fn action_partsyst_clear(&mut self, _context: &mut Context, args: &[Value]) -> gml::Result<Value> {
        expect_args!(args, [])?;
        self.particles.clear_dnd_system();
        Ok(Default::default())
    }

    pub fn action_parttype_create_old(&mut self, _context: &mut Context, args: &[Value]) -> gml::Result<Value> {
        let (id, shape, size_min, size_max, col1, col2) = expect_args!(args, [int, int, real, real, int, int])?;
        let pt = self.particles.get_dnd_type_mut(id as usize);
        pt.graphic = particle::ParticleGraphic::Shape(shape);
        pt.size_min = size_min;
        pt.size_max = size_max;
        pt.size_incr = 0.into();
        pt.size_wiggle = 0.into();
        pt.color = particle::ParticleColor::Two(col1, col2);
        Ok(Default::default())
    }

    pub fn action_parttype_create(&mut self, _context: &mut Context, args: &[Value]) -> gml::Result<Value> {
        let (id, shape, sprite, size_min, size_max, size_incr) = expect_args!(args, [int, int, int, real, real, real])?;
        let pt = self.particles.get_dnd_type_mut(id as usize);
        pt.graphic = if self.assets.sprites.get_asset(sprite).is_none() {
            particle::ParticleGraphic::Shape(shape)
        } else {
            particle::ParticleGraphic::Sprite { sprite, animat: true, random: false, stretch: false }
        };
        pt.size_min = size_min;
        pt.size_max = size_max;
        pt.size_incr = size_incr;
        pt.size_wiggle = 0.into();
        Ok(Default::default())
    }

    pub fn action_parttype_color(&mut self, _context: &mut Context, args: &[Value]) -> gml::Result<Value> {
        let (id, changing, col1, col2, start_alpha, end_alpha) = expect_args!(args, [int, any, int, int, real, real])?;
        let pt = self.particles.get_dnd_type_mut(id as usize);
        pt.color = if changing.is_truthy() {
            particle::ParticleColor::Two(col1, col2)
        } else {
            particle::ParticleColor::Mix(col1, col2)
        };
        pt.alpha1 = start_alpha;
        pt.alpha2 = (start_alpha + end_alpha) / Real::from(2.0);
        pt.alpha3 = end_alpha;
        Ok(Default::default())
    }

    pub fn action_parttype_life(&mut self, _context: &mut Context, args: &[Value]) -> gml::Result<Value> {
        let (id, life_min, life_max) = expect_args!(args, [int, int, int])?;
        let pt = self.particles.get_dnd_type_mut(id as usize);
        pt.life_min = life_min;
        pt.life_max = life_max;
        Ok(Default::default())
    }

    pub fn action_parttype_speed(&mut self, _context: &mut Context, args: &[Value]) -> gml::Result<Value> {
        let (id, speed_min, speed_max, dir_min, dir_max, friction) =
            expect_args!(args, [int, real, real, real, real, real])?;
        let pt = self.particles.get_dnd_type_mut(id as usize);
        pt.speed_min = speed_min;
        pt.speed_max = speed_max;
        pt.dir_min = dir_min;
        pt.dir_max = dir_max;
        pt.speed_incr = -friction;
        Ok(Default::default())
    }

    pub fn action_parttype_gravity(&mut self, _context: &mut Context, args: &[Value]) -> gml::Result<Value> {
        let (id, grav_amount, grav_dir) = expect_args!(args, [int, real, real])?;
        let pt = self.particles.get_dnd_type_mut(id as usize);
        pt.grav_amount = grav_amount;
        pt.grav_dir = grav_dir;
        Ok(Default::default())
    }

    pub fn action_parttype_secondary(&mut self, _context: &mut Context, args: &[Value]) -> gml::Result<Value> {
        let (id, step_type, step_number, death_type, death_number) = expect_args!(args, [int, int, int, int, int])?;
        self.particles.dnd_type_secondary(
            id as usize,
            step_type as usize,
            step_number,
            death_type as usize,
            death_number,
        );
        Ok(Default::default())
    }

    pub fn action_partemit_create(&mut self, _context: &mut Context, args: &[Value]) -> gml::Result<Value> {
        let (id, shape, xmin, ymin, xmax, ymax) = expect_args!(args, [int, int, real, real, real, real])?;
        let em = self.particles.get_dnd_emitter_mut(id as usize);
        em.shape = match shape {
            1 => particle::Shape::Ellipse,
            2 => particle::Shape::Diamond,
            3 => particle::Shape::Line,
            _ => particle::Shape::Rectangle,
        };
        em.xmin = xmin;
        em.ymin = ymin;
        em.xmax = xmax;
        em.ymax = ymax;
        Ok(Default::default())
    }

    pub fn action_partemit_destroy(&mut self, _context: &mut Context, args: &[Value]) -> gml::Result<Value> {
        let id = expect_args!(args, [int])?;
        self.particles.destroy_dnd_emitter(id as usize);
        Ok(Default::default())
    }

    pub fn action_partemit_burst(&mut self, _context: &mut Context, args: &[Value]) -> gml::Result<Value> {
        let (id, parttype, number) = expect_args!(args, [int, int, int])?;
        self.particles.dnd_emitter_burst(id as usize, parttype as usize, number, &mut self.rand);
        Ok(Default::default())
    }

    pub fn action_partemit_stream(&mut self, _context: &mut Context, args: &[Value]) -> gml::Result<Value> {
        let (id, parttype, number) = expect_args!(args, [int, int, int])?;
        self.particles.dnd_emitter_stream(id as usize, parttype as usize, number);
        Ok(Default::default())
    }

    pub fn action_cd_play(&mut self, _context: &mut Context, _args: &[Value]) -> gml::Result<Value> {
        // Expected arg count: 2
        unimplemented!("Called unimplemented kernel function action_cd_play")
    }

    pub fn action_cd_stop(&mut self, _context: &mut Context, _args: &[Value]) -> gml::Result<Value> {
        // Expected arg count: 0
        unimplemented!("Called unimplemented kernel function action_cd_stop")
    }

    pub fn action_cd_pause(&mut self, _context: &mut Context, _args: &[Value]) -> gml::Result<Value> {
        // Expected arg count: 0
        unimplemented!("Called unimplemented kernel function action_cd_pause")
    }

    pub fn action_cd_resume(&mut self, _context: &mut Context, _args: &[Value]) -> gml::Result<Value> {
        // Expected arg count: 0
        unimplemented!("Called unimplemented kernel function action_cd_resume")
    }

    pub fn action_cd_present(&mut self, _context: &mut Context, _args: &[Value]) -> gml::Result<Value> {
        // Expected arg count: 0
        unimplemented!("Called unimplemented kernel function action_cd_present")
    }

    pub fn action_cd_playing(&mut self, _context: &mut Context, _args: &[Value]) -> gml::Result<Value> {
        // Expected arg count: 0
        unimplemented!("Called unimplemented kernel function action_cd_playing")
    }

    pub fn action_set_cursor(&mut self, _context: &mut Context, _args: &[Value]) -> gml::Result<Value> {
        // Expected arg count: 2
        unimplemented!("Called unimplemented kernel function action_set_cursor")
    }

    pub fn action_webpage(&mut self, _context: &mut Context, _args: &[Value]) -> gml::Result<Value> {
        // Expected arg count: 1
        unimplemented!("Called unimplemented kernel function action_webpage")
    }

    pub fn action_draw_sprite(&mut self, context: &mut Context, args: &[Value]) -> gml::Result<Value> {
        let (sprite_id, x, y, image_index) = expect_args!(args, [any, real, real, any])?;
        let instance = self.instance_list.get(context.this);
        let (x, y) = if context.relative { (x + instance.x.get(), y + instance.y.get()) } else { (x, y) };
        self.draw_sprite(context, &[sprite_id, image_index, x.into(), y.into()])
    }

    pub fn action_draw_background(&mut self, context: &mut Context, args: &[Value]) -> gml::Result<Value> {
        let (bg_index, x, y, tiled) = expect_args!(args, [any, any, any, any])?;
        if tiled.is_truthy() {
            self.draw_background_tiled(context, &[bg_index, x, y])
        } else {
            self.draw_background(context, &[bg_index, x, y])
        }
    }

    pub fn action_draw_text(&mut self, context: &mut Context, args: &[Value]) -> gml::Result<Value> {
        let (text, mut x, mut y) = expect_args!(args, [any, real, real])?;
        if context.relative {
            let instance = self.instance_list.get(context.this);
            x += instance.x.get();
            y += instance.y.get();
        }
        self.draw_text(context, &[x.into(), y.into(), text])
    }

    pub fn action_draw_text_transformed(&mut self, context: &mut Context, args: &[Value]) -> gml::Result<Value> {
        let (text, mut x, mut y, xscale, yscale, angle) = expect_args!(args, [any, real, real, any, any, any])?;
        if context.relative {
            let instance = self.instance_list.get(context.this);
            x += instance.x.get();
            y += instance.y.get();
        }
        self.draw_text_transformed(context, &[x.into(), y.into(), text, xscale, yscale, angle])
    }

    pub fn action_draw_rectangle(&mut self, context: &mut Context, args: &[Value]) -> gml::Result<Value> {
        let (x1, y1, x2, y2, border) = expect_args!(args, [real, real, real, real, any])?;
        if context.relative {
            let instance = self.instance_list.get(context.this);
            let x = instance.x.get();
            let y = instance.y.get();
            self.draw_rectangle(context, &[
                Value::from(x1 + x),
                Value::from(y1 + y),
                Value::from(x2 + x),
                Value::from(y2 + y),
                border,
            ])
        } else {
            self.draw_rectangle(context, &[Value::from(x1), Value::from(y1), Value::from(x2), Value::from(y2), border])
        }
    }

    pub fn action_draw_gradient_hor(&mut self, _context: &mut Context, _args: &[Value]) -> gml::Result<Value> {
        // Expected arg count: 6
        unimplemented!("Called unimplemented kernel function action_draw_gradient_hor")
    }

    pub fn action_draw_gradient_vert(&mut self, _context: &mut Context, _args: &[Value]) -> gml::Result<Value> {
        // Expected arg count: 6
        unimplemented!("Called unimplemented kernel function action_draw_gradient_vert")
    }

    pub fn action_draw_ellipse(&mut self, _context: &mut Context, _args: &[Value]) -> gml::Result<Value> {
        // Expected arg count: 5
        unimplemented!("Called unimplemented kernel function action_draw_ellipse")
    }

    pub fn action_draw_ellipse_gradient(&mut self, _context: &mut Context, _args: &[Value]) -> gml::Result<Value> {
        // Expected arg count: 6
        unimplemented!("Called unimplemented kernel function action_draw_ellipse_gradient")
    }

    pub fn action_draw_line(&mut self, _context: &mut Context, _args: &[Value]) -> gml::Result<Value> {
        // Expected arg count: 4
        unimplemented!("Called unimplemented kernel function action_draw_line")
    }

    pub fn action_draw_arrow(&mut self, _context: &mut Context, _args: &[Value]) -> gml::Result<Value> {
        // Expected arg count: 5
        unimplemented!("Called unimplemented kernel function action_draw_arrow")
    }

    pub fn action_color(&mut self, context: &mut Context, args: &[Value]) -> gml::Result<Value> {
        self.draw_set_color(context, args)
    }

    pub fn action_font(&mut self, _context: &mut Context, args: &[Value]) -> gml::Result<Value> {
        let (font_id, align) = expect_args!(args, [int, int])?;
        if self.draw_font_id != font_id {
            self.draw_font = self.assets.fonts.get_asset(font_id).map(|x| x.as_ref().clone());
            self.draw_font_id = font_id;
        }
        self.draw_halign = match align {
            1 => draw::Halign::Middle,
            2 => draw::Halign::Right,
            0 | _ => draw::Halign::Left,
        };
        Ok(Default::default())
    }

    pub fn action_fullscreen(&mut self, _context: &mut Context, _args: &[Value]) -> gml::Result<Value> {
        // Expected arg count: 1
        unimplemented!("Called unimplemented kernel function action_fullscreen")
    }

    pub fn action_snapshot(&mut self, _context: &mut Context, _args: &[Value]) -> gml::Result<Value> {
        // Expected arg count: 1
        unimplemented!("Called unimplemented kernel function action_snapshot")
    }

    pub fn action_effect(&mut self, context: &mut Context, args: &[Value]) -> gml::Result<Value> {
        let (kind, mut x, mut y, size, col, below) = expect_args!(args, [int, real, real, int, int, any])?;
        if context.relative {
            let instance = self.instance_list.get(context.this);
            x += instance.x.get();
            y += instance.y.get();
        }
        let kind = match kind {
            0 => particle::EffectType::Explosion,
            1 => particle::EffectType::Ring,
            2 => particle::EffectType::Ellipse,
            3 => particle::EffectType::Firework,
            4 => particle::EffectType::Smoke,
            5 => particle::EffectType::SmokeUp,
            6 => particle::EffectType::Star,
            7 => particle::EffectType::Spark,
            8 => particle::EffectType::Flare,
            9 => particle::EffectType::Cloud,
            10 => particle::EffectType::Rain,
            11 => particle::EffectType::Snow,
            _ => return Ok(Default::default()),
        };
        let size = match size {
            0 => particle::EffectSize::Small,
            2 => particle::EffectSize::Large,
            _ => particle::EffectSize::Medium,
        };
        self.particles.create_effect(
            kind,
            x,
            y,
            size,
            col,
            below.is_truthy(),
            (Real::from(30) / self.room_speed.into()).max(1.into()),
            self.room_width,
            self.room_height,
            &mut self.rand,
        );
        Ok(Default::default())
    }

    pub fn is_real(&mut self, _context: &mut Context, args: &[Value]) -> gml::Result<Value> {
        match expect_args!(args, [any])? {
            Value::Real(_) => Ok(gml::TRUE.into()),
            _ => Ok(gml::FALSE.into()),
        }
    }

    pub fn is_string(&mut self, _context: &mut Context, args: &[Value]) -> gml::Result<Value> {
        match expect_args!(args, [any])? {
            Value::Str(_) => Ok(gml::TRUE.into()),
            _ => Ok(gml::FALSE.into()),
        }
    }

    pub fn random(&mut self, _context: &mut Context, args: &[Value]) -> gml::Result<Value> {
        let bound = expect_args!(args, [real])?;
        Ok(self.rand.next(bound.into()).into())
    }

    pub fn random_range(&mut self, _context: &mut Context, args: &[Value]) -> gml::Result<Value> {
        let (lower, upper) = expect_args!(args, [real, real])?;
        Ok((lower.min(upper) + Real::from(self.rand.next((upper - lower).abs().into()))).into())
    }

    pub fn irandom(&mut self, _context: &mut Context, args: &[Value]) -> gml::Result<Value> {
        let bound = expect_args!(args, [int])?;
        Ok(self.rand.next_int(bound as _).into())
    }

    pub fn irandom_range(&mut self, _context: &mut Context, args: &[Value]) -> gml::Result<Value> {
        let (lower, upper) = expect_args!(args, [int, int])?;
        Ok((lower.min(upper) + self.rand.next_int((upper - lower).abs() as _)).into())
    }

    pub fn random_set_seed(&mut self, _context: &mut Context, args: &[Value]) -> gml::Result<Value> {
        let seed = expect_args!(args, [int])?;
        self.rand.set_seed(seed);
        Ok(Default::default())
    }

    pub fn random_get_seed(&mut self, _context: &mut Context, args: &[Value]) -> gml::Result<Value> {
        expect_args!(args, [])?;
        Ok(self.rand.seed().into())
    }

    pub fn randomize(&mut self, _context: &mut Context, args: &[Value]) -> gml::Result<Value> {
        expect_args!(args, [])?;
        match self.play_type {
            PlayType::Normal => self.rand.randomize(),
            PlayType::Record => {
                self.rand.randomize();
                self.stored_events.push_back(replay::Event::Randomize(self.rand.seed()));
            },
            PlayType::Replay => {
                if let Some(replay::Event::Randomize(seed)) = self.stored_events.pop_front() {
                    self.rand.set_seed(seed);
                } else {
                    return Err(gml::Error::ReplayError("randomize".into()))
                }
            },
        }
        Ok(Default::default())
    }

    pub fn abs(&mut self, _context: &mut Context, args: &[Value]) -> gml::Result<Value> {
        expect_args!(args, [real]).map(|x| Value::Real(x.abs()))
    }

    pub fn round(&mut self, _context: &mut Context, args: &[Value]) -> gml::Result<Value> {
        expect_args!(args, [real]).map(|x| x.round().into())
    }

    pub fn floor(&mut self, _context: &mut Context, args: &[Value]) -> gml::Result<Value> {
        expect_args!(args, [real]).map(|x| Value::Real(x.floor()))
    }

    pub fn ceil(&mut self, _context: &mut Context, args: &[Value]) -> gml::Result<Value> {
        expect_args!(args, [real]).map(|x| Value::Real(x.ceil()))
    }

    pub fn sign(&mut self, _context: &mut Context, args: &[Value]) -> gml::Result<Value> {
        expect_args!(args, [real]).map(|x| Value::Real(x.into_inner().signum().into()))
    }

    pub fn frac(&mut self, _context: &mut Context, args: &[Value]) -> gml::Result<Value> {
        expect_args!(args, [real]).map(|x| Value::Real(x.fract()))
    }

    pub fn sqrt(&mut self, _context: &mut Context, args: &[Value]) -> gml::Result<Value> {
        expect_args!(args, [real]).and_then(|x| match x.sqrt() {
            n if !n.as_ref().is_nan() => Ok(Value::Real(n)),
            n => Err(gml::Error::FunctionError("sqrt".into(), format!("can't get square root of {}", n))),
        })
    }

    pub fn sqr(&mut self, _context: &mut Context, args: &[Value]) -> gml::Result<Value> {
        expect_args!(args, [real]).map(|x| Value::Real(x * x))
    }

    pub fn exp(&mut self, _context: &mut Context, args: &[Value]) -> gml::Result<Value> {
        expect_args!(args, [real]).map(|x| Value::Real(x.exp()))
    }

    pub fn ln(&mut self, _context: &mut Context, args: &[Value]) -> gml::Result<Value> {
        expect_args!(args, [real]).map(|x| Value::Real(x.ln()))
    }

    pub fn log2(&mut self, _context: &mut Context, args: &[Value]) -> gml::Result<Value> {
        expect_args!(args, [real]).map(|x| Value::Real(x.log2()))
    }

    pub fn log10(&mut self, _context: &mut Context, args: &[Value]) -> gml::Result<Value> {
        expect_args!(args, [real]).map(|x| Value::Real(x.log10()))
    }

    pub fn sin(&mut self, _context: &mut Context, args: &[Value]) -> gml::Result<Value> {
        expect_args!(args, [real]).map(|x| Value::Real(x.sin()))
    }

    pub fn cos(&mut self, _context: &mut Context, args: &[Value]) -> gml::Result<Value> {
        expect_args!(args, [real]).map(|x| Value::Real(x.cos()))
    }

    pub fn tan(&mut self, _context: &mut Context, args: &[Value]) -> gml::Result<Value> {
        expect_args!(args, [real]).map(|x| Value::Real(x.tan()))
    }

    pub fn arcsin(&mut self, _context: &mut Context, args: &[Value]) -> gml::Result<Value> {
        expect_args!(args, [real]).map(|x| Value::Real(x.arcsin()))
    }

    pub fn arccos(&mut self, _context: &mut Context, args: &[Value]) -> gml::Result<Value> {
        expect_args!(args, [real]).map(|x| Value::Real(x.arccos()))
    }

    pub fn arctan(&mut self, _context: &mut Context, args: &[Value]) -> gml::Result<Value> {
        expect_args!(args, [real]).map(|x| Value::Real(x.arctan()))
    }

    pub fn arctan2(&mut self, _context: &mut Context, args: &[Value]) -> gml::Result<Value> {
        expect_args!(args, [real, real]).map(|(y, x)| Value::Real(y.arctan2(x)))
    }

    pub fn degtorad(&mut self, _context: &mut Context, args: &[Value]) -> gml::Result<Value> {
        expect_args!(args, [real]).map(|x| Value::Real(x.to_radians()))
    }

    pub fn radtodeg(&mut self, _context: &mut Context, args: &[Value]) -> gml::Result<Value> {
        expect_args!(args, [real]).map(|x| Value::Real(x.to_degrees()))
    }

    pub fn power(&mut self, _context: &mut Context, args: &[Value]) -> gml::Result<Value> {
        expect_args!(args, [real, real]).map(|(x, n)| Value::Real(x.into_inner().powf(n.into()).into()))
    }

    pub fn logn(&mut self, _context: &mut Context, args: &[Value]) -> gml::Result<Value> {
        expect_args!(args, [real, real]).map(|(n, x)| Value::Real(x.logn(n)))
    }

    pub fn min(&mut self, _context: &mut Context, args: &[Value]) -> gml::Result<Value> {
        let mut min = match args.first() {
            Some(v) => v.clone(),
            None => return Ok(Default::default()),
        };

        // It works like this: check all the args left to right, buffering whichever is currently lowest.
        // Comparing Reals works as obviously expected, and comparing Strings is lexical.
        // In type mismatch, Real always beats String, however String only beats Real if the Real is above 0.
        for value in args {
            match (value, &min) {
                (Value::Real(v), Value::Real(m)) if m > v => min = Value::Real(*v),
                (Value::Real(v), Value::Str(_)) => min = Value::Real(*v),
                (Value::Str(v), Value::Real(m)) if m.into_inner() > 0.0 => min = Value::Str(v.clone()),
                (Value::Str(v), Value::Str(m)) if m > v => min = Value::Str(v.clone()),
                _ => (),
            }
        }
        Ok(min)
    }

    pub fn max(&mut self, _context: &mut Context, args: &[Value]) -> gml::Result<Value> {
        let mut max = match args.first() {
            Some(v) => v.clone(),
            None => return Ok(Default::default()),
        };

        // See min() for an explanation.
        for value in args {
            match (value, &max) {
                (Value::Real(v), Value::Real(m)) if m < v => max = Value::Real(*v),
                (Value::Real(v), Value::Str(_)) => max = Value::Real(*v),
                (Value::Str(v), Value::Real(m)) if m.into_inner() < 0.0 => max = Value::Str(v.clone()),
                (Value::Str(v), Value::Str(m)) if m < v => max = Value::Str(v.clone()),
                _ => (),
            }
        }
        Ok(max)
    }

    pub fn min3(&mut self, context: &mut Context, args: &[Value]) -> gml::Result<Value> {
        self.min(context, args)
    }

    pub fn max3(&mut self, context: &mut Context, args: &[Value]) -> gml::Result<Value> {
        self.max(context, args)
    }

    pub fn mean(&mut self, _context: &mut Context, _args: &[Value]) -> gml::Result<Value> {
        unimplemented!("Called unimplemented kernel function mean")
    }

    pub fn median(&mut self, _context: &mut Context, _args: &[Value]) -> gml::Result<Value> {
        unimplemented!("Called unimplemented kernel function median")
    }

    pub fn choose(&mut self, _context: &mut Context, args: &[Value]) -> gml::Result<Value> {
        match args.len().checked_sub(1) {
            Some(i) => Ok(args[self.rand.next_int(i as _) as usize].clone()),
            None => Ok(Default::default()),
        }
    }

    pub fn clamp(&mut self, _context: &mut Context, args: &[Value]) -> gml::Result<Value> {
        expect_args!(args, [real, real, real]).map(|(n, lo, hi)| Value::Real(n.max(lo).min(hi)))
    }

    pub fn lerp(&mut self, _context: &mut Context, args: &[Value]) -> gml::Result<Value> {
        let (low, high, amount) = expect_args!(args, [real, real, real])?;
        Ok(Value::from(((high - low) * amount) + low))
    }

    pub fn real(&mut self, _context: &mut Context, args: &[Value]) -> gml::Result<Value> {
        expect_args!(args, [any]).and_then(|v| match v {
            r @ Value::Real(_) => Ok(r),
            Value::Str(s) => match s.as_ref().trim() {
                x if x.len() == 0 => Ok(Value::Real(Real::from(0.0))),
                x => match x.parse::<f64>() {
                    Ok(r) => Ok(Value::Real(r.into())),
                    Err(e) => Err(gml::Error::FunctionError("real".into(), format!("can't convert {} - {}", s, e))),
                },
            },
        })
    }

    pub fn string(&mut self, _context: &mut Context, args: &[Value]) -> gml::Result<Value> {
        expect_args!(args, [any]).map(|v| v.repr().into())
    }

    pub fn string_format(&mut self, _context: &mut Context, args: &[Value]) -> gml::Result<Value> {
        let (val, mut tot, mut dec) = expect_args!(args, [any, int, int])?;
        match val {
            Value::Str(_) => Ok(val),
            Value::Real(mut x) => {
                dec = dec.min(18);
                tot = tot.max(0);
                if dec < 0 {
                    // Very strange behaviour here but I swear it's accurate
                    let power = Real::from(10f64.powi(-dec));
                    x = Real::from((x / power).round()) * power;
                    dec = 18;
                }
                Ok(format!("{num:>width$.prec$}", num = x, prec = dec as usize, width = tot as usize).into())
            },
        }
    }

    pub fn chr(&mut self, _context: &mut Context, args: &[Value]) -> gml::Result<Value> {
        expect_args!(args, [int]).map(|x| char::try_from(x as u32).unwrap_or_default().to_string().into())
    }

    pub fn ansi_char(&mut self, _context: &mut Context, args: &[Value]) -> gml::Result<Value> {
        expect_args!(args, [int]).map(|x| char::try_from(x as u8).unwrap_or_default().to_string().into())
    }

    pub fn ord(&mut self, _context: &mut Context, args: &[Value]) -> gml::Result<Value> {
        expect_args!(args, [string]).map(|s| s.as_ref().chars().nth(0).map(|x| x as u32).unwrap_or_default().into())
    }

    pub fn string_length(&mut self, _context: &mut Context, args: &[Value]) -> gml::Result<Value> {
        expect_args!(args, [string]).map(|s| Value::Real((s.as_ref().chars().count() as f64).into()))
    }

    pub fn string_byte_length(&mut self, _context: &mut Context, args: &[Value]) -> gml::Result<Value> {
        expect_args!(args, [string]).map(|s| Value::Real((s.as_ref().len() as f64).into()))
    }

    pub fn string_byte_at(&mut self, _context: &mut Context, args: &[Value]) -> gml::Result<Value> {
        // NOTE: The gamemaker 8 runner instead of defaulting to 0 just reads any memory address. LOL
        // We don't do this, unsurprisingly.
        expect_args!(args, [string, int]).map(|(s, ix)| {
            Value::Real(
                (s.as_ref().as_bytes().get((ix as isize - 1).max(0) as usize).copied().unwrap_or_default() as f64)
                    .into(),
            )
        })
    }

    pub fn string_pos(&mut self, _context: &mut Context, args: &[Value]) -> gml::Result<Value> {
        expect_args!(args, [string, string])
            .map(|(ss, s)| Value::Real(Real::from(s.as_ref().find(ss.as_ref()).unwrap_or_default() as f64 + 1.0)))
    }

    pub fn string_copy(&mut self, _context: &mut Context, args: &[Value]) -> gml::Result<Value> {
        // This is the worst thing that anyone's ever written. Please try to ignore it.
        // I can get invalid indices as in mid-char or OOB and pretend nothing went wrong.
        expect_args!(args, [string, int, int]).map(|(s, ix, len)| {
            let sub = s
                .as_ref()
                .get(s.as_ref().char_indices().nth((ix as isize - 1).max(0) as usize).map_or(0, |(i, _)| i)..)
                .unwrap_or("");
            Value::Str(
                sub.get(..sub.char_indices().nth(len as usize).map_or(sub.len(), |(i, _)| i))
                    .unwrap_or("")
                    .to_string()
                    .into(),
            )
        })
    }

    pub fn string_char_at(&mut self, _context: &mut Context, args: &[Value]) -> gml::Result<Value> {
        expect_args!(args, [string, int]).map(|(s, ix)| {
            Value::Str(
                s.as_ref()
                    .chars()
                    .nth((ix as isize - 1).max(0) as usize)
                    .map_or("".to_string().into(), |ch| ch.to_string().into()),
            )
        })
    }

    pub fn string_delete(&mut self, _context: &mut Context, args: &[Value]) -> gml::Result<Value> {
        // See the comment on string_copy.
        expect_args!(args, [string, int, int]).map(|(s, ix, len)| {
            let sub = s.as_ref().get(..s.as_ref().char_indices().nth(ix as usize).map_or(0, |(i, _)| i)).unwrap_or("");
            let sub2 = s
                .as_ref()
                .get(
                    s.as_ref()
                        .char_indices()
                        .nth((ix as isize + len as isize - 1).max(0) as usize)
                        .map_or(0, |(i, _)| i)..,
                )
                .unwrap_or("");
            Value::Str(format!("{}{}", sub, sub2).into())
        })
    }

    pub fn string_insert(&mut self, _context: &mut Context, args: &[Value]) -> gml::Result<Value> {
        expect_args!(args, [string, string, int]).map(|(ss, s, ix)| {
            // TODO: This edge case could be less disgusting.
            let ix = (ix as isize - 1).max(0) as usize;
            Value::Str(if s.as_ref().is_char_boundary(ix) {
                s.as_ref()
                    .chars()
                    .take(ix)
                    .chain(ss.as_ref().chars())
                    .chain(s.as_ref().chars().skip(ix + ss.as_ref().chars().count()))
                    .collect::<String>()
                    .into()
            } else {
                let mut newstr = s.as_ref().to_string();
                newstr.insert_str(ix, ss.as_ref());
                newstr.into()
            })
        })
    }

    pub fn string_lower(&mut self, _context: &mut Context, args: &[Value]) -> gml::Result<Value> {
        expect_args!(args, [string])
            .map(|s| Value::Str(s.as_ref().chars().map(|ch| ch.to_ascii_lowercase()).collect::<String>().into()))
    }

    pub fn string_upper(&mut self, _context: &mut Context, args: &[Value]) -> gml::Result<Value> {
        expect_args!(args, [string])
            .map(|s| Value::Str(s.as_ref().chars().map(|ch| ch.to_ascii_uppercase()).collect::<String>().into()))
    }

    pub fn string_repeat(&mut self, _context: &mut Context, args: &[Value]) -> gml::Result<Value> {
        expect_args!(args, [string, real]).map(|(s, n)| Value::Str(s.as_ref().repeat(n.into_inner() as usize).into()))
    }

    pub fn string_letters(&mut self, _context: &mut Context, args: &[Value]) -> gml::Result<Value> {
        expect_args!(args, [string])
            .map(|s| Value::Str(s.as_ref().chars().filter(|ch| ch.is_ascii_alphabetic()).collect::<String>().into()))
    }

    pub fn string_digits(&mut self, _context: &mut Context, args: &[Value]) -> gml::Result<Value> {
        expect_args!(args, [string])
            .map(|s| Value::Str(s.as_ref().chars().filter(|ch| ch.is_ascii_digit()).collect::<String>().into()))
    }

    pub fn string_lettersdigits(&mut self, _context: &mut Context, args: &[Value]) -> gml::Result<Value> {
        expect_args!(args, [string])
            .map(|s| Value::Str(s.as_ref().chars().filter(|ch| ch.is_ascii_alphanumeric()).collect::<String>().into()))
    }

    pub fn string_replace(&mut self, _context: &mut Context, args: &[Value]) -> gml::Result<Value> {
        expect_args!(args, [string, string, string])
            .map(|(s, x, y)| Value::Str(s.as_ref().replacen(x.as_ref(), y.as_ref(), 1).into()))
    }

    pub fn string_replace_all(&mut self, _context: &mut Context, args: &[Value]) -> gml::Result<Value> {
        expect_args!(args, [string, string, string])
            .map(|(s, x, y)| Value::Str(s.as_ref().replace(x.as_ref(), y.as_ref()).into()))
    }

    pub fn string_count(&mut self, _context: &mut Context, args: &[Value]) -> gml::Result<Value> {
        expect_args!(args, [string, string])
            .map(|(ss, s)| Value::Real(Real::from(s.as_ref().matches(ss.as_ref()).count() as f64)))
    }

    pub fn dot_product(&mut self, _context: &mut Context, args: &[Value]) -> gml::Result<Value> {
        let (x1, y1, x2, y2) = expect_args!(args, [real, real, real, real])?;
        let l1 = Real::from(x1.into_inner().hypot(y1.into_inner()));
        let l2 = Real::from(x2.into_inner().hypot(y2.into_inner()));
        let (x1, y1) = (x1 / l1, y1 / l1);
        let (x2, y2) = (x2 / l2, y2 / l2);
        Ok((x1 * x2 + y1 * y2).into())
    }

    pub fn dot_product_3d(&mut self, _context: &mut Context, args: &[Value]) -> gml::Result<Value> {
        let (x1, y1, z1, x2, y2, z2) = expect_args!(args, [real, real, real, real, real, real])?;
        let l1 = (x1 * x1 + y1 * y1 + z1 * z1).sqrt();
        let l2 = (x2 * x2 + y2 * y2 + z2 * z2).sqrt();
        let (x1, y1, z1) = (x1 / l1, y1 / l1, z1 / l1);
        let (x2, y2, z2) = (x2 / l2, y2 / l2, z2 / l2);
        Ok((x1 * x2 + y1 * y2 + z1 * z2).into())
    }

    pub fn point_distance_3d(&mut self, _context: &mut Context, args: &[Value]) -> gml::Result<Value> {
        let (x1, y1, z1, x2, y2, z2) = expect_args!(args, [real, real, real, real, real, real])?;
        let xdist = x2 - x1;
        let ydist = y2 - y1;
        let zdist = z2 - z1;
        Ok((xdist * xdist + ydist * ydist + zdist * zdist).sqrt().into())
    }

    pub fn point_distance(&mut self, _context: &mut Context, args: &[Value]) -> gml::Result<Value> {
        let (x1, y1, x2, y2) = expect_args!(args, [real, real, real, real])?;
        let xdist = x2 - x1;
        let ydist = y2 - y1;
        Ok((xdist * xdist + ydist * ydist).sqrt().into())
    }

    pub fn point_direction(&mut self, _context: &mut Context, args: &[Value]) -> gml::Result<Value> {
        let (x1, y1, x2, y2) = expect_args!(args, [real, real, real, real])?;
        Ok((y1 - y2).arctan2(x2 - x1).to_degrees().into())
    }

    pub fn lengthdir_x(&mut self, _context: &mut Context, args: &[Value]) -> gml::Result<Value> {
        let (len, dir) = expect_args!(args, [real, real])?;
        Ok((dir.to_radians().cos() * len).into())
    }

    pub fn lengthdir_y(&mut self, _context: &mut Context, args: &[Value]) -> gml::Result<Value> {
        let (len, dir) = expect_args!(args, [real, real])?;
        Ok((dir.to_radians().sin() * -len).into())
    }

    pub fn move_random(&mut self, _context: &mut Context, _args: &[Value]) -> gml::Result<Value> {
        // Expected arg count: 2
        unimplemented!("Called unimplemented kernel function move_random")
    }

    pub fn place_free(&mut self, context: &mut Context, args: &[Value]) -> gml::Result<Value> {
        let (x, y) = expect_args!(args, [real, real])?;

        // Set self's position to the new coordinates
        let instance = self.instance_list.get(context.this);
        let old_x = instance.x.get();
        let old_y = instance.y.get();
        instance.x.set(x);
        instance.y.set(y);
        instance.bbox_is_stale.set(true);

        // Check collision with any solids
        let free = self.check_collision_solid(context.this).is_none();

        // Move self back to where it was
        instance.x.set(old_x);
        instance.y.set(old_y);
        instance.bbox_is_stale.set(true);

        Ok(free.into())
    }

    pub fn place_empty(&mut self, context: &mut Context, args: &[Value]) -> gml::Result<Value> {
        let (x, y) = expect_args!(args, [real, real])?;

        // Set self's position to the new coordinates
        let instance = self.instance_list.get(context.this);
        let old_x = instance.x.get();
        let old_y = instance.y.get();
        instance.x.set(x);
        instance.y.set(y);
        instance.bbox_is_stale.set(true);

        // Check collision with any instance
        let empty = self.check_collision_any(context.this).is_none();

        // Move self back to where it was
        instance.x.set(old_x);
        instance.y.set(old_y);
        instance.bbox_is_stale.set(true);

        Ok(empty.into())
    }

    pub fn place_meeting(&mut self, context: &mut Context, args: &[Value]) -> gml::Result<Value> {
        let (x, y, obj) = expect_args!(args, [real, real, int])?;

        // Set self's position to the new coordinates
        let instance = self.instance_list.get(context.this);
        let old_x = instance.x.get();
        let old_y = instance.y.get();
        instance.x.set(x);
        instance.y.set(y);
        instance.bbox_is_stale.set(true);

        // Check collision with target
        let collision = match obj {
            gml::SELF => false,
            gml::OTHER => self.check_collision(context.this, context.other),
            gml::ALL => self.check_collision_any(context.this).is_some(),
            obj if obj < 100000 => {
                // Target is an object ID
                if let Some(object) = self.assets.objects.get_asset(obj) {
                    let mut iter = self.instance_list.iter_by_identity(object.children.clone());
                    loop {
                        match iter.next(&self.instance_list) {
                            Some(target) => {
                                if target != context.this && self.check_collision(context.this, target) {
                                    break true
                                }
                            },
                            None => break false,
                        }
                    }
                } else {
                    false
                }
            },
            instance_id => {
                // Target is an instance ID
                match self.instance_list.get_by_instid(instance_id) {
                    Some(id) => id != context.this && self.check_collision(context.this, id),
                    None => false,
                }
            },
        };

        // Move self back to where it was
        instance.x.set(old_x);
        instance.y.set(old_y);
        instance.bbox_is_stale.set(true);

        Ok(collision.into())
    }

    pub fn place_snapped(&mut self, _context: &mut Context, _args: &[Value]) -> gml::Result<Value> {
        // Expected arg count: 2
        unimplemented!("Called unimplemented kernel function place_snapped")
    }

    pub fn move_snap(&mut self, context: &mut Context, args: &[Value]) -> gml::Result<Value> {
        let (hsnap, vsnap) = expect_args!(args, [real, real])?;
        let instance = self.instance_list.get(context.this);
        instance.x.set(Real::from((instance.x.get() / hsnap).round()) * hsnap);
        instance.y.set(Real::from((instance.y.get() / vsnap).round()) * vsnap);
        instance.bbox_is_stale.set(true);
        Ok(Default::default())
    }

    pub fn move_towards_point(&mut self, context: &mut Context, args: &[Value]) -> gml::Result<Value> {
        let (x, y, speed) = expect_args!(args, [real, real, real])?;
        let instance = self.instance_list.get(context.this);
        let direction = (instance.y.get() - y).arctan2(x - instance.x.get()).to_degrees();
        instance.set_speed_direction(speed, direction);
        Ok(Default::default())
    }

    pub fn move_contact(&mut self, _context: &mut Context, _args: &[Value]) -> gml::Result<Value> {
        // Expected arg count: 1
        unimplemented!("Called unimplemented kernel function move_contact")
    }

    pub fn move_contact_solid(&mut self, context: &mut Context, args: &[Value]) -> gml::Result<Value> {
        let (direction, max_distance) = expect_args!(args, [real, int])?;
        let max_distance = if max_distance > 0 {
            max_distance
        } else {
            1000 // GML default
        };

        // Figure out how far we're going to step in x and y between each check
        let step_x = direction.to_radians().cos();
        let step_y = -direction.to_radians().sin();

        // Check if we're already colliding with a solid, do nothing if so
        if self.check_collision_solid(context.this).is_none() {
            let instance = self.instance_list.get(context.this);
            for _ in 0..max_distance {
                // Step forward, but back up old coordinates
                let old_x = instance.x.get();
                let old_y = instance.y.get();
                instance.x.set(instance.x.get() + step_x);
                instance.y.set(instance.y.get() + step_y);
                instance.bbox_is_stale.set(true);

                // Check if we're colliding with a solid now
                if self.check_collision_solid(context.this).is_some() {
                    // Move self back to where it was, then exit
                    instance.x.set(old_x);
                    instance.y.set(old_y);
                    instance.bbox_is_stale.set(true);
                    break
                }
            }
        }

        Ok(Default::default())
    }

    pub fn move_contact_all(&mut self, context: &mut Context, args: &[Value]) -> gml::Result<Value> {
        let (direction, max_distance) = expect_args!(args, [real, int])?;
        let max_distance = if max_distance > 0 {
            max_distance
        } else {
            1000 // GML default
        };

        // Figure out how far we're going to step in x and y between each check
        let step_x = direction.to_radians().cos();
        let step_y = -direction.to_radians().sin();

        // Check if we're already colliding with another instance, do nothing if so
        if self.check_collision_any(context.this).is_none() {
            let instance = self.instance_list.get(context.this);
            for _ in 0..max_distance {
                // Step forward, but back up old coordinates
                let old_x = instance.x.get();
                let old_y = instance.y.get();
                instance.x.set(instance.x.get() + step_x);
                instance.y.set(instance.y.get() + step_y);
                instance.bbox_is_stale.set(true);

                // Check if we're colliding with another instance now
                if self.check_collision_any(context.this).is_some() {
                    // Move self back to where it was, then exit
                    instance.x.set(old_x);
                    instance.y.set(old_y);
                    instance.bbox_is_stale.set(true);
                    break
                }
            }
        }

        Ok(Default::default())
    }

    pub fn move_outside_solid(&mut self, context: &mut Context, args: &[Value]) -> gml::Result<Value> {
        let (direction, max_distance) = expect_args!(args, [real, int])?;
        let max_distance = if max_distance > 0 {
            max_distance
        } else {
            1000 // GML default
        };

        // Figure out how far we're going to step in x and y between each check
        let step_x = direction.to_radians().cos();
        let step_y = -direction.to_radians().sin();

        // Check if we're already outside all solids, do nothing if so
        if self.check_collision_solid(context.this).is_some() {
            let instance = self.instance_list.get(context.this);
            for _ in 0..max_distance {
                // Step forward
                instance.x.set(instance.x.get() + step_x);
                instance.y.set(instance.y.get() + step_y);
                instance.bbox_is_stale.set(true);

                // Check if we're outside all solids now
                if self.check_collision_solid(context.this).is_none() {
                    // Outside a solid, exit
                    break
                }
            }
        }

        Ok(Default::default())
    }

    pub fn move_outside_all(&mut self, context: &mut Context, args: &[Value]) -> gml::Result<Value> {
        let (direction, max_distance) = expect_args!(args, [real, int])?;
        let max_distance = if max_distance > 0 {
            max_distance
        } else {
            1000 // GML default
        };

        // Figure out how far we're going to step in x and y between each check
        let step_x = direction.to_radians().cos();
        let step_y = -direction.to_radians().sin();

        // Check if we're already not colliding with anything, do nothing if so
        if self.check_collision_any(context.this).is_some() {
            let instance = self.instance_list.get(context.this);
            for _ in 0..max_distance {
                // Step forward
                instance.x.set(instance.x.get() + step_x);
                instance.y.set(instance.y.get() + step_y);
                instance.bbox_is_stale.set(true);

                // Check if we're not colliding with anything now
                if self.check_collision_any(context.this).is_none() {
                    // Outside a solid, exit
                    break
                }
            }
        }

        Ok(Default::default())
    }

    pub fn move_bounce(&mut self, context: &mut Context, args: &[Value]) -> gml::Result<Value> {
        self.move_bounce_solid(context, args)
    }

    pub fn move_bounce_solid(&mut self, context: &mut Context, args: &[Value]) -> gml::Result<Value> {
        let advanced = expect_args!(args, [int])?;
        if advanced == 1 {
            self.bounce_advanced(context.this, true);
        } else {
            self.bounce(context.this, true);
        }
        Ok(Default::default())
    }

    pub fn move_bounce_all(&mut self, context: &mut Context, args: &[Value]) -> gml::Result<Value> {
        let advanced = expect_args!(args, [int])?;
        if advanced == 1 {
            self.bounce_advanced(context.this, false);
        } else {
            self.bounce(context.this, false);
        }
        Ok(Default::default())
    }

    pub fn move_wrap(&mut self, context: &mut Context, args: &[Value]) -> gml::Result<Value> {
        let (horizontal_wrap, vertical_wrap, margin) = expect_args!(args, [any, any, real])?;
        let instance = self.instance_list.get(context.this);

        let mut update_bbox = false;

        if horizontal_wrap.is_truthy() {
            let instance_x = instance.x.get();

            if instance_x < -margin {
                instance.x.set(Real::from(self.room_width) + instance_x + Real::from(2) * margin);
                update_bbox = true;
            }
            if instance_x > Real::from(self.room_width) + margin {
                instance.x.set(instance_x - Real::from(self.room_width) - Real::from(2) * margin);
                update_bbox = true;
            }
        }
        if vertical_wrap.is_truthy() {
            let instance_y = instance.y.get();
            if instance_y < -margin {
                instance.y.set(Real::from(self.room_height) + instance_y + Real::from(2) * margin);
                update_bbox = true;
            }
            if instance_y > Real::from(self.room_height) + margin {
                instance.y.set(instance_y - Real::from(self.room_height) - Real::from(2) * margin);
                update_bbox = true;
            }
        }
        if update_bbox {
            instance.bbox_is_stale.set(true);
        }
        Ok(Default::default())
    }

    pub fn motion_set(&mut self, context: &mut Context, args: &[Value]) -> gml::Result<Value> {
        let (direction, speed) = expect_args!(args, [real, real])?;
        self.instance_list.get(context.this).set_speed_direction(speed, direction);
        Ok(Default::default())
    }

    pub fn motion_add(&mut self, context: &mut Context, args: &[Value]) -> gml::Result<Value> {
        let (direction, speed) = expect_args!(args, [real, real])?;
        let instance = self.instance_list.get(context.this);
        instance.set_speed_direction(instance.speed.get() + speed, instance.direction.get() + direction);
        Ok(Default::default())
    }

    pub fn distance_to_point(&mut self, context: &mut Context, args: &[Value]) -> gml::Result<Value> {
        let (x, y) = expect_args!(args, [real, real])?;
        let instance = self.instance_list.get(context.this);

        let sprite = self.get_instance_mask_sprite(context.this);
        instance.update_bbox(sprite);

        let distance_x = if x < instance.bbox_left.get().into() {
            x - instance.bbox_left.get().into()
        } else if x > instance.bbox_right.get().into() {
            x - instance.bbox_right.get().into()
        } else {
            0.into()
        };

        let distance_y = if y < instance.bbox_top.get().into() {
            y - instance.bbox_top.get().into()
        } else if y > instance.bbox_bottom.get().into() {
            y - instance.bbox_bottom.get().into()
        } else {
            0.into()
        };

        Ok(distance_x.into_inner().hypot(distance_y.into_inner()).into())
    }

    pub fn distance_to_object(&mut self, context: &mut Context, args: &[Value]) -> gml::Result<Value> {
        let object_id = expect_args!(args, [int])?;

        // Helper fn: distance between two instances (with a function name that's really hard to say quickly)
        fn instance_distance(inst1: &Instance, inst2: &Instance) -> f64 {
            let distance_x = if inst1.bbox_left.get() > inst2.bbox_right.get() {
                inst1.bbox_left.get() - inst2.bbox_right.get()
            } else if inst2.bbox_left.get() > inst1.bbox_right.get() {
                inst2.bbox_left.get() - inst1.bbox_right.get()
            } else {
                0
            };

            let distance_y = if inst1.bbox_top.get() > inst2.bbox_bottom.get() {
                inst1.bbox_top.get() - inst2.bbox_bottom.get()
            } else if inst2.bbox_top.get() > inst1.bbox_bottom.get() {
                inst2.bbox_top.get() - inst1.bbox_bottom.get()
            } else {
                0
            };

            match (distance_x, distance_y) {
                (0, 0) => 0.0,
                (x, 0) => x.into(),
                (0, y) => y.into(),
                (x, y) => f64::from(x.pow(2) + y.pow(2)).sqrt(),
            }
        }

        let sprite = self.get_instance_mask_sprite(context.this);
        let this = self.instance_list.get(context.this);
        this.update_bbox(sprite);

        Ok(match object_id {
            gml::SELF => 0.0,
            gml::OTHER => {
                let sprite = self.get_instance_mask_sprite(context.other);
                let other = self.instance_list.get(context.other);
                other.update_bbox(sprite);
                instance_distance(this, other)
            },
            gml::ALL => {
                let mut closest = 1000000.0; // GML default
                let this = this;
                let mut iter = self.instance_list.iter_by_insertion();
                while let Some(other) = iter.next(&self.instance_list) {
                    let sprite = self.get_instance_mask_sprite(other);
                    let other = self.instance_list.get(other);
                    other.update_bbox(sprite);
                    let dist = instance_distance(this, other);
                    if dist < closest {
                        closest = dist;
                    }
                }
                closest
            },
            object_id if object_id <= 100000 => {
                if let Some(ids) = self.assets.objects.get_asset(object_id).map(|x| x.children.clone()) {
                    let mut closest = 1000000.0; // GML default
                    let this = this;
                    let mut iter = self.instance_list.iter_by_identity(ids);
                    while let Some(other) = iter.next(&self.instance_list) {
                        let sprite = self.get_instance_mask_sprite(other);
                        let other = self.instance_list.get(other);
                        other.update_bbox(sprite);
                        let dist = instance_distance(this, other);
                        if dist < closest {
                            closest = dist;
                        }
                    }
                    closest
                } else {
                    1000000.0 // GML default
                }
            },
            instance_id => {
                match self.instance_list.get_by_instid(instance_id) {
                    Some(handle) => {
                        let sprite = self.get_instance_mask_sprite(handle);
                        let other = self.instance_list.get(handle);
                        other.update_bbox(sprite);
                        instance_distance(this, other)
                    },
                    None => 1000000.0, // Again, GML default
                }
            },
        }
        .into())
    }

    pub fn path_start(&mut self, context: &mut Context, args: &[Value]) -> gml::Result<Value> {
        let (path_id, speed, end_action, absolute) = expect_args!(args, [int, real, int, any])?;
        let instance = self.instance_list.get(context.this);
        instance.path_index.set(path_id);
        instance.path_speed.set(speed);
        instance.path_endaction.set(end_action);
        instance.path_position.set(Real::from(0.0));
        if absolute.is_truthy() {
            if let Some(path_start) = self.assets.paths.get_asset(path_id).map(|x| x.start) {
                instance.path_xstart.set(path_start.x);
                instance.path_ystart.set(path_start.y);
                instance.path_pointspeed.set(path_start.speed);
            } else {
                return Err(gml::Error::NonexistentAsset(asset::Type::Path, path_id))
            }
        } else {
            instance.path_xstart.set(instance.x.get());
            instance.path_ystart.set(instance.y.get());
        }
        Ok(Default::default())
    }

    pub fn path_end(&mut self, context: &mut Context, args: &[Value]) -> gml::Result<Value> {
        expect_args!(args, [])?;
        self.instance_list.get(context.this).path_index.set(-1);
        Ok(Default::default())
    }

    pub fn mp_linear_step(&mut self, _context: &mut Context, _args: &[Value]) -> gml::Result<Value> {
        // Expected arg count: 4
        unimplemented!("Called unimplemented kernel function mp_linear_step")
    }

    pub fn mp_linear_path(&mut self, _context: &mut Context, _args: &[Value]) -> gml::Result<Value> {
        // Expected arg count: 5
        unimplemented!("Called unimplemented kernel function mp_linear_path")
    }

    pub fn mp_linear_step_object(&mut self, _context: &mut Context, _args: &[Value]) -> gml::Result<Value> {
        // Expected arg count: 4
        unimplemented!("Called unimplemented kernel function mp_linear_step_object")
    }

    pub fn mp_linear_path_object(&mut self, _context: &mut Context, _args: &[Value]) -> gml::Result<Value> {
        // Expected arg count: 5
        unimplemented!("Called unimplemented kernel function mp_linear_path_object")
    }

    pub fn mp_potential_settings(&mut self, _context: &mut Context, _args: &[Value]) -> gml::Result<Value> {
        // Expected arg count: 4
        unimplemented!("Called unimplemented kernel function mp_potential_settings")
    }

    pub fn mp_potential_step(&mut self, _context: &mut Context, _args: &[Value]) -> gml::Result<Value> {
        // Expected arg count: 4
        unimplemented!("Called unimplemented kernel function mp_potential_step")
    }

    pub fn mp_potential_path(&mut self, _context: &mut Context, _args: &[Value]) -> gml::Result<Value> {
        // Expected arg count: 6
        unimplemented!("Called unimplemented kernel function mp_potential_path")
    }

    pub fn mp_potential_step_object(&mut self, _context: &mut Context, _args: &[Value]) -> gml::Result<Value> {
        // Expected arg count: 4
        unimplemented!("Called unimplemented kernel function mp_potential_step_object")
    }

    pub fn mp_potential_path_object(&mut self, _context: &mut Context, _args: &[Value]) -> gml::Result<Value> {
        // Expected arg count: 6
        unimplemented!("Called unimplemented kernel function mp_potential_path_object")
    }

    pub fn mp_grid_create(&mut self, _context: &mut Context, _args: &[Value]) -> gml::Result<Value> {
        // Expected arg count: 6
        unimplemented!("Called unimplemented kernel function mp_grid_create")
    }

    pub fn mp_grid_destroy(&mut self, _context: &mut Context, _args: &[Value]) -> gml::Result<Value> {
        // Expected arg count: 1
        unimplemented!("Called unimplemented kernel function mp_grid_destroy")
    }

    pub fn mp_grid_clear_all(&mut self, _context: &mut Context, _args: &[Value]) -> gml::Result<Value> {
        // Expected arg count: 1
        unimplemented!("Called unimplemented kernel function mp_grid_clear_all")
    }

    pub fn mp_grid_clear_cell(&mut self, _context: &mut Context, _args: &[Value]) -> gml::Result<Value> {
        // Expected arg count: 3
        unimplemented!("Called unimplemented kernel function mp_grid_clear_cell")
    }

    pub fn mp_grid_clear_rectangle(&mut self, _context: &mut Context, _args: &[Value]) -> gml::Result<Value> {
        // Expected arg count: 5
        unimplemented!("Called unimplemented kernel function mp_grid_clear_rectangle")
    }

    pub fn mp_grid_add_cell(&mut self, _context: &mut Context, _args: &[Value]) -> gml::Result<Value> {
        // Expected arg count: 3
        unimplemented!("Called unimplemented kernel function mp_grid_add_cell")
    }

    pub fn mp_grid_add_rectangle(&mut self, _context: &mut Context, _args: &[Value]) -> gml::Result<Value> {
        // Expected arg count: 5
        unimplemented!("Called unimplemented kernel function mp_grid_add_rectangle")
    }

    pub fn mp_grid_add_instances(&mut self, _context: &mut Context, _args: &[Value]) -> gml::Result<Value> {
        // Expected arg count: 3
        unimplemented!("Called unimplemented kernel function mp_grid_add_instances")
    }

    pub fn mp_grid_path(&mut self, _context: &mut Context, _args: &[Value]) -> gml::Result<Value> {
        // Expected arg count: 7
        unimplemented!("Called unimplemented kernel function mp_grid_path")
    }

    pub fn mp_grid_draw(&mut self, _context: &mut Context, _args: &[Value]) -> gml::Result<Value> {
        // Expected arg count: 1
        unimplemented!("Called unimplemented kernel function mp_grid_draw")
    }

    pub fn collision_point(&mut self, context: &mut Context, args: &[Value]) -> gml::Result<Value> {
        let (x, y, object_id, precise, exclude_self) = expect_args!(args, [int, int, int, any, any])?;
        let precise = precise.is_truthy();
        let include_self = !exclude_self.is_truthy();
        let id = match object_id {
            gml::ALL => {
                let mut iter = self.instance_list.iter_by_insertion();
                loop {
                    match iter.next(&self.instance_list) {
                        Some(handle) => {
                            if (include_self || handle != context.this)
                                && self.check_collision_point(handle, x, y, precise)
                            {
                                break Some(handle)
                            }
                        },
                        None => break None,
                    }
                }
            },
            _ if object_id < 0 => None,
            object_id if object_id < 100000 => {
                if let Some(ids) = self.assets.objects.get_asset(object_id).map(|x| x.children.clone()) {
                    let mut iter = self.instance_list.iter_by_identity(ids);
                    loop {
                        match iter.next(&self.instance_list) {
                            Some(handle) => {
                                if (include_self || handle != context.this)
                                    && self.check_collision_point(handle, x, y, precise)
                                {
                                    break Some(handle)
                                }
                            },
                            None => break None,
                        }
                    }
                } else {
                    None
                }
            },
            instance_id => {
                if let Some(handle) = self.instance_list.get_by_instid(instance_id) {
                    if (include_self || handle != context.this) && self.check_collision_point(handle, x, y, precise) {
                        Some(handle)
                    } else {
                        None
                    }
                } else {
                    None
                }
            },
        };

        match id {
            Some(handle) => Ok(self.instance_list.get(handle).id.get().into()),
            None => Ok(gml::NOONE.into()),
        }
    }

    pub fn collision_rectangle(&mut self, context: &mut Context, args: &[Value]) -> gml::Result<Value> {
        let (x1, y1, x2, y2, object_id, precise, exclude_self) =
            expect_args!(args, [int, int, int, int, int, any, any])?;
        let precise = precise.is_truthy();
        let include_self = !exclude_self.is_truthy();
        let id = match object_id {
            gml::ALL => {
                let mut iter = self.instance_list.iter_by_insertion();
                loop {
                    match iter.next(&self.instance_list) {
                        Some(handle) => {
                            if (include_self || handle != context.this)
                                && self.check_collision_rectangle(handle, x1, y1, x2, y2, precise)
                            {
                                break Some(handle)
                            }
                        },
                        None => break None,
                    }
                }
            },
            _ if object_id < 0 => None,
            object_id if object_id < 100000 => {
                if let Some(ids) = self.assets.objects.get_asset(object_id).map(|x| x.children.clone()) {
                    let mut iter = self.instance_list.iter_by_identity(ids);
                    loop {
                        match iter.next(&self.instance_list) {
                            Some(handle) => {
                                if (include_self || handle != context.this)
                                    && self.check_collision_rectangle(handle, x1, y1, x2, y2, precise)
                                {
                                    break Some(handle)
                                }
                            },
                            None => break None,
                        }
                    }
                } else {
                    None
                }
            },
            instance_id => {
                if let Some(handle) = self.instance_list.get_by_instid(instance_id) {
                    if (include_self || handle != context.this)
                        && self.check_collision_rectangle(handle, x1, y1, x2, y2, precise)
                    {
                        Some(handle)
                    } else {
                        None
                    }
                } else {
                    None
                }
            },
        };

        match id {
            Some(handle) => Ok(self.instance_list.get(handle).id.get().into()),
            None => Ok(gml::NOONE.into()),
        }
    }

    pub fn collision_circle(&mut self, _context: &mut Context, _args: &[Value]) -> gml::Result<Value> {
        // Expected arg count: 6
        unimplemented!("Called unimplemented kernel function collision_circle")
    }

    pub fn collision_ellipse(&mut self, _context: &mut Context, _args: &[Value]) -> gml::Result<Value> {
        // Expected arg count: 7
        unimplemented!("Called unimplemented kernel function collision_ellipse")
    }

    pub fn collision_line(&mut self, context: &mut Context, args: &[Value]) -> gml::Result<Value> {
        let (x1, y1, x2, y2, object_id, precise, exclude_self) =
            expect_args!(args, [real, real, real, real, int, any, any])?;
        let precise = precise.is_truthy();
        let include_self = !exclude_self.is_truthy();
        let id = match object_id {
            gml::ALL => {
                let mut iter = self.instance_list.iter_by_insertion();
                loop {
                    match iter.next(&self.instance_list) {
                        Some(handle) => {
                            if (include_self || handle != context.this)
                                && self.check_collision_line(handle, x1, y1, x2, y2, precise)
                            {
                                break Some(handle)
                            }
                        },
                        None => break None,
                    }
                }
            },
            _ if object_id < 0 => None,
            object_id if object_id < 100000 => {
                if let Some(ids) = self.assets.objects.get_asset(object_id).map(|x| x.children.clone()) {
                    let mut iter = self.instance_list.iter_by_identity(ids);
                    loop {
                        match iter.next(&self.instance_list) {
                            Some(handle) => {
                                if (include_self || handle != context.this)
                                    && self.check_collision_line(handle, x1, y1, x2, y2, precise)
                                {
                                    break Some(handle)
                                }
                            },
                            None => break None,
                        }
                    }
                } else {
                    None
                }
            },
            instance_id => {
                if let Some(handle) = self.instance_list.get_by_instid(instance_id) {
                    if (include_self || handle != context.this)
                        && self.check_collision_line(handle, x1, y1, x2, y2, precise)
                    {
                        Some(handle)
                    } else {
                        None
                    }
                } else {
                    None
                }
            },
        };

        match id {
            Some(handle) => Ok(self.instance_list.get(handle).id.get().into()),
            None => Ok(gml::NOONE.into()),
        }
    }

    pub fn instance_find(&mut self, _context: &mut Context, args: &[Value]) -> gml::Result<Value> {
        let (obj, n) = expect_args!(args, [int, int])?;
        if n < 0 {
            return Ok(gml::NOONE.into())
        }
        let handle = match obj {
            gml::ALL => {
                let mut iter = self.instance_list.iter_by_insertion();
                (0..n).filter_map(|_| iter.next(&self.instance_list)).nth(n as usize)
            },
            _ if obj < 0 => None,
            obj if obj < 100000 => {
                if let Some(ids) = self.assets.objects.get_asset(obj).map(|x| x.children.clone()) {
                    let mut iter = self.instance_list.iter_by_identity(ids);
                    (0..n).filter_map(|_| iter.next(&self.instance_list)).nth(n as usize)
                } else {
                    None
                }
            },
            inst_id => {
                if n == 0 {
                    None
                } else {
                    self.instance_list
                        .get_by_instid(inst_id)
                        .filter(|h| self.instance_list.get(*h).state.get() == InstanceState::Active)
                }
            },
        };
        Ok(handle.map(|h| self.instance_list.get(h).id.get()).unwrap_or(gml::NOONE).into())
    }

    pub fn instance_exists(&mut self, _context: &mut Context, args: &[Value]) -> gml::Result<Value> {
        let obj = expect_args!(args, [int])?;
        let exists = if obj <= 100000 {
            self.instance_list.count(obj) != 0
        } else {
            self.instance_list.get_by_instid(obj).is_some()
        };
        Ok(exists.into())
    }

    pub fn instance_number(&mut self, _context: &mut Context, args: &[Value]) -> gml::Result<Value> {
        let object_id = expect_args!(args, [int])?;
        if let Some(object) = self.assets.objects.get_asset(object_id) {
            let ids = object.children.clone();
            let count = ids.borrow().iter().copied().map(|id| self.instance_list.count(id)).sum::<usize>();
            Ok(count.into())
        } else {
            Ok(Value::Real(Real::from(0.0)))
        }
    }

    pub fn instance_position(&mut self, _context: &mut Context, args: &[Value]) -> gml::Result<Value> {
        let (x, y, object_id) = expect_args!(args, [int, int, int])?;
        let id: Option<usize> = match object_id {
            gml::ALL => {
                let mut iter = self.instance_list.iter_by_insertion();
                loop {
                    match iter.next(&self.instance_list) {
                        Some(handle) => {
                            if self.check_collision_point(handle, x, y, true) {
                                break Some(handle)
                            }
                        },
                        None => break None,
                    }
                }
            },
            _ if object_id < 0 => None, // Doesn't even check for other
            object_id if object_id < 100000 => {
                if let Some(ids) = self.assets.objects.get_asset(object_id).map(|x| x.children.clone()) {
                    let mut iter = self.instance_list.iter_by_identity(ids);
                    loop {
                        match iter.next(&self.instance_list) {
                            Some(handle) => {
                                if self.check_collision_point(handle, x, y, true) {
                                    break Some(handle)
                                }
                            },
                            None => break None,
                        }
                    }
                } else {
                    None
                }
            },
            instance_id => {
                if let Some(handle) = self.instance_list.get_by_instid(instance_id) {
                    if self.check_collision_point(handle, x, y, true) { Some(handle) } else { None }
                } else {
                    None
                }
            },
        };

        match id {
            Some(handle) => Ok(self.instance_list.get(handle).id.get().into()),
            None => Ok(gml::NOONE.into()),
        }
    }

    pub fn instance_nearest(&mut self, _context: &mut Context, args: &[Value]) -> gml::Result<Value> {
        let (x, y, obj) = expect_args!(args, [real, real, int])?;
        // Check collision with target
        let nearest = match obj {
            gml::ALL => {
                // Target is all objects
                let mut iter = self.instance_list.iter_by_insertion();
                let mut maxdist = Real::from(10000000000.0); // GML default
                let mut nearest = None;
                loop {
                    match iter.next(&self.instance_list) {
                        Some(target) => {
                            let ti = self.instance_list.get(target);
                            let xdist = ti.x.get() - x;
                            let ydist = ti.y.get() - y;
                            let dist = (xdist * xdist) + (ydist * ydist);
                            if dist < maxdist {
                                maxdist = dist;
                                nearest = Some(target);
                            }
                        },
                        None => break nearest,
                    }
                }
            },
            obj if obj >= 0 && obj < 100000 => {
                // Target is an object ID
                if let Some(object) = self.assets.objects.get_asset(obj) {
                    let mut iter = self.instance_list.iter_by_identity(object.children.clone());
                    let mut maxdist = Real::from(10000000000.0); // GML default
                    let mut nearest = None;
                    loop {
                        match iter.next(&self.instance_list) {
                            Some(target) => {
                                let ti = self.instance_list.get(target);
                                let xdist = ti.x.get() - x;
                                let ydist = ti.y.get() - y;
                                let dist = (xdist * xdist) + (ydist * ydist);
                                if dist < maxdist {
                                    maxdist = dist;
                                    nearest = Some(target);
                                }
                            },
                            None => break nearest,
                        }
                    }
                } else {
                    None
                }
            },
            // Target is an instance id
            _ => None,
        };

        match nearest {
            Some(t) => Ok(self.instance_list.get(t).id.get().into()),
            None => Ok(gml::NOONE.into()),
        }
    }

    pub fn instance_furthest(&mut self, _context: &mut Context, args: &[Value]) -> gml::Result<Value> {
        let (x, y, obj) = expect_args!(args, [real, real, int])?;
        // Check collision with target
        let other: Option<usize> = match obj {
            gml::ALL => {
                // Target is an object ID
                let mut iter = self.instance_list.iter_by_insertion();
                let mut maxdist = Real::from(0.0);
                let mut nearest = None;
                loop {
                    match iter.next(&self.instance_list) {
                        Some(target) => {
                            let ti = self.instance_list.get(target);
                            let xdist = ti.x.get() - x;
                            let ydist = ti.y.get() - y;
                            let dist = (xdist * xdist) + (ydist * ydist);
                            if nearest.is_none() || dist > maxdist {
                                maxdist = dist;
                                nearest = Some(target);
                            }
                        },
                        None => break nearest,
                    }
                }
            },
            obj if obj >= 0 && obj < 100000 => {
                // Target is an object ID
                if let Some(object) = self.assets.objects.get_asset(obj) {
                    let mut iter = self.instance_list.iter_by_identity(object.children.clone());
                    let mut maxdist = Real::from(0.0);
                    let mut nearest = None;
                    loop {
                        match iter.next(&self.instance_list) {
                            Some(target) => {
                                let ti = self.instance_list.get(target);
                                let xdist = ti.x.get() - x;
                                let ydist = ti.y.get() - y;
                                let dist = (xdist * xdist) + (ydist * ydist);
                                if nearest.is_none() || dist > maxdist {
                                    maxdist = dist;
                                    nearest = Some(target);
                                }
                            },
                            None => break nearest,
                        }
                    }
                } else {
                    None
                }
            },
            // Target is an instance ID
            _ => None,
        };

        match other {
            Some(t) => Ok(self.instance_list.get(t).id.get().into()),
            None => Ok(gml::NOONE.into()),
        }
    }

    pub fn instance_place(&mut self, context: &mut Context, args: &[Value]) -> gml::Result<Value> {
        let (x, y, obj) = expect_args!(args, [real, real, int])?;

        // Set self's position to the new coordinates
        let instance = self.instance_list.get(context.this);
        let old_x = instance.x.get();
        let old_y = instance.y.get();
        instance.x.set(x);
        instance.y.set(y);
        instance.bbox_is_stale.set(true);

        // Check collision with target
        let other: Option<usize> = match obj {
            gml::ALL => {
                // Target is all instances
                let mut iter = self.instance_list.iter_by_insertion();
                loop {
                    match iter.next(&self.instance_list) {
                        Some(target) => {
                            if target != context.this && self.check_collision(context.this, target) {
                                break Some(target)
                            }
                        },
                        None => break None,
                    }
                }
            },
            _ if obj < 0 => None, // Doesn't even check for other
            obj if obj < 100000 => {
                // Target is an object ID
                if let Some(object) = self.assets.objects.get_asset(obj) {
                    let mut iter = self.instance_list.iter_by_identity(object.children.clone());
                    loop {
                        match iter.next(&self.instance_list) {
                            Some(target) => {
                                if target != context.this && self.check_collision(context.this, target) {
                                    break Some(target)
                                }
                            },
                            None => break None,
                        }
                    }
                } else {
                    None
                }
            },
            instance_id => {
                // Target is an instance ID
                match self.instance_list.get_by_instid(instance_id) {
                    Some(id) if id != context.this && self.check_collision(context.this, id) => Some(id),
                    _ => None,
                }
            },
        };

        // Move self back to where it was
        instance.x.set(old_x);
        instance.y.set(old_y);
        instance.bbox_is_stale.set(true);

        match other {
            Some(t) => Ok(self.instance_list.get(t).id.get().into()),
            None => Ok(gml::NOONE.into()),
        }
    }

    pub fn instance_create(&mut self, _context: &mut Context, args: &[Value]) -> gml::Result<Value> {
        let (x, y, object_id) = expect_args!(args, [real, real, int])?;
        if let Some(Some(object)) = self.assets.objects.get(object_id as usize) {
            self.last_instance_id += 1;
            let id = self.last_instance_id;
            let instance = self.instance_list.insert(Instance::new(id, x, y, object_id, object));
            self.run_instance_event(gml::ev::CREATE, 0, instance, instance, None)?;
            Ok(id.into())
        } else {
            Err(gml::Error::FunctionError("instance_create".into(), format!("Invalid object ID: {}", object_id)))
        }
    }

    pub fn instance_copy(&mut self, _context: &mut Context, _args: &[Value]) -> gml::Result<Value> {
        // Expected arg count: 1
        unimplemented!("Called unimplemented kernel function instance_copy")
    }

    pub fn instance_change(&mut self, context: &mut Context, args: &[Value]) -> gml::Result<Value> {
        let (object_id, perf) = expect_args!(args, [int, any])?;
        let run_events = perf.is_truthy();

        if run_events {
            self.run_instance_event(gml::ev::DESTROY, 0, context.this, context.this, None)?;
        }
        self.instance_list.mark_deleted(context.this);

        // These variables get copied to the new instance
        let old_instance = self.instance_list.get(context.this);
        let fields = (*old_instance.fields.borrow()).clone();
        let alarms = (*old_instance.alarms.borrow()).clone();
        let x = old_instance.x.get();
        let y = old_instance.y.get();
        let gravity = old_instance.gravity.get();
        let gravity_direction = old_instance.gravity_direction.get();
        let hspeed = old_instance.hspeed.get();
        let vspeed = old_instance.vspeed.get();
        let speed = old_instance.speed.get();
        let direction = old_instance.direction.get();
        let friction = old_instance.friction.get();
        let image_xscale = old_instance.image_xscale.get();
        let image_yscale = old_instance.image_yscale.get();
        let image_speed = old_instance.image_speed.get();
        let image_angle = old_instance.image_angle.get();
        let image_blend = old_instance.image_blend.get();

        let object = self
            .assets
            .objects
            .get_asset(object_id)
            .ok_or(gml::Error::NonexistentAsset(asset::Type::Object, object_id))?;
        self.last_instance_id += 1;
        let handle = self.instance_list.insert(Instance::new(self.last_instance_id, x, y, object_id, object));
        let instance = self.instance_list.get(handle);
        *instance.fields.borrow_mut() = fields;
        *instance.alarms.borrow_mut() = alarms;
        instance.gravity.set(gravity);
        instance.gravity_direction.set(gravity_direction);
        instance.hspeed.set(hspeed);
        instance.vspeed.set(vspeed);
        instance.speed.set(speed);
        instance.direction.set(direction);
        instance.friction.set(friction);
        instance.image_xscale.set(image_xscale);
        instance.image_yscale.set(image_yscale);
        instance.image_speed.set(image_speed);
        instance.image_angle.set(image_angle);
        instance.image_blend.set(image_blend);

        if run_events {
            self.run_instance_event(gml::ev::CREATE, 0, handle, handle, None)?;
        }

        Ok(Default::default())
    }

    pub fn instance_destroy(&mut self, context: &mut Context, args: &[Value]) -> gml::Result<Value> {
        expect_args!(args, [])?;
        self.run_instance_event(gml::ev::DESTROY, 0, context.this, context.this, None)?;
        self.instance_list.mark_deleted(context.this);
        Ok(Default::default())
    }

    pub fn instance_sprite(&mut self, _context: &mut Context, _args: &[Value]) -> gml::Result<Value> {
        // Expected arg count: 1
        unimplemented!("Called unimplemented kernel function instance_sprite")
    }

    pub fn position_empty(&mut self, context: &mut Context, args: &[Value]) -> gml::Result<Value> {
        let (x, y) = expect_args!(args, [any, any])?;
        Ok((!self.position_meeting(context, &[gml::ALL.into(), x, y])?.is_truthy()).into())
    }

    pub fn position_meeting(&mut self, context: &mut Context, args: &[Value]) -> gml::Result<Value> {
        let (x, y, object_id) = expect_args!(args, [int, int, int])?;
        let meeting = match object_id {
            gml::SELF => self.check_collision_point(context.this, x, y, true),
            gml::OTHER => self.check_collision_point(context.other, x, y, true),
            gml::ALL => {
                let mut iter = self.instance_list.iter_by_insertion();
                loop {
                    match iter.next(&self.instance_list) {
                        Some(handle) => {
                            if self.check_collision_point(handle, x, y, true) {
                                break true
                            }
                        },
                        None => break false,
                    }
                }
            },
            object_id if object_id < 100000 => {
                if let Some(ids) = self.assets.objects.get_asset(object_id).map(|x| x.children.clone()) {
                    let mut iter = self.instance_list.iter_by_identity(ids);
                    loop {
                        match iter.next(&self.instance_list) {
                            Some(handle) => {
                                if self.check_collision_point(handle, x, y, true) {
                                    break true
                                }
                            },
                            None => break false,
                        }
                    }
                } else {
                    false
                }
            },
            instance_id => {
                if let Some(handle) = self.instance_list.get_by_instid(instance_id) {
                    self.check_collision_point(handle, x, y, true)
                } else {
                    false
                }
            },
        };
        Ok(meeting.into())
    }

    pub fn position_destroy(&mut self, _context: &mut Context, _args: &[Value]) -> gml::Result<Value> {
        // Expected arg count: 2
        unimplemented!("Called unimplemented kernel function position_destroy")
    }

    pub fn position_change(&mut self, _context: &mut Context, _args: &[Value]) -> gml::Result<Value> {
        // Expected arg count: 4
        unimplemented!("Called unimplemented kernel function position_change")
    }

    pub fn instance_deactivate_all(&mut self, context: &mut Context, args: &[Value]) -> gml::Result<Value> {
        let notme = expect_args!(args, [any])?;
        let mut iter = self.instance_list.iter_by_insertion();
        while let Some(handle) = iter.next(&self.instance_list) {
            self.instance_list.deactivate(handle);
        }
        if notme.is_truthy() {
            self.instance_list.activate(context.this);
        }
        Ok(Default::default())
    }

    pub fn instance_deactivate_object(&mut self, context: &mut Context, args: &[Value]) -> gml::Result<Value> {
        let obj = expect_args!(args, [int])?;
        match obj {
            gml::SELF => self.instance_list.deactivate(context.this),
            gml::OTHER => self.instance_list.deactivate(context.other),
            gml::ALL => {
                let mut iter = self.instance_list.iter_by_insertion();
                while let Some(handle) = iter.next(&self.instance_list) {
                    self.instance_list.deactivate(handle);
                }
            },
            obj if obj < 100000 => {
                if let Some(ids) = self.assets.objects.get_asset(obj).map(|x| x.children.clone()) {
                    let mut iter = self.instance_list.iter_by_identity(ids);
                    while let Some(handle) = iter.next(&self.instance_list) {
                        self.instance_list.deactivate(handle);
                    }
                }
            },
            inst_id => {
                if let Some(handle) = self.instance_list.get_by_instid(inst_id) {
                    self.instance_list.deactivate(handle);
                }
            },
        }
        Ok(Default::default())
    }

    pub fn instance_deactivate_region(&mut self, context: &mut Context, args: &[Value]) -> gml::Result<Value> {
        let (left, top, width, height, inside, notme) = expect_args!(args, [real, real, real, real, any, any])?;
        let mut iter = self.instance_list.iter_by_insertion();
        while let Some(handle) = iter.next(&self.instance_list) {
            let inst = self.instance_list.get(handle);
            if (inst.x.get() < left || inst.x.get() > left + width || inst.y.get() < top || inst.y.get() > top + height)
                != inside.is_truthy()
            {
                self.instance_list.deactivate(handle);
            }
        }
        if notme.is_truthy() {
            self.instance_list.activate(context.this);
        }
        Ok(Default::default())
    }

    pub fn instance_activate_all(&mut self, _context: &mut Context, args: &[Value]) -> gml::Result<Value> {
        expect_args!(args, [])?;
        let mut iter = self.instance_list.iter_inactive();
        while let Some(handle) = iter.next(&self.instance_list) {
            self.instance_list.activate(handle);
        }
        Ok(Default::default())
    }

    pub fn instance_activate_object(&mut self, context: &mut Context, args: &[Value]) -> gml::Result<Value> {
        let obj = expect_args!(args, [int])?;
        match obj {
            gml::SELF => self.instance_list.activate(context.this),
            gml::OTHER => self.instance_list.activate(context.other),
            gml::ALL => {
                let mut iter = self.instance_list.iter_inactive();
                while let Some(handle) = iter.next(&self.instance_list) {
                    self.instance_list.activate(handle);
                }
            },
            obj if obj < 100000 => {
                if let Some(ids) = self.assets.objects.get_asset(obj).map(|x| x.children.clone()) {
                    let mut iter = self.instance_list.iter_inactive_by_identity(ids);
                    while let Some(handle) = iter.next(&self.instance_list) {
                        self.instance_list.activate(handle);
                    }
                }
            },
            inst_id => {
                if let Some(handle) = self.instance_list.get_by_instid(inst_id) {
                    self.instance_list.activate(handle);
                }
            },
        }
        Ok(Default::default())
    }

    pub fn instance_activate_region(&mut self, _context: &mut Context, args: &[Value]) -> gml::Result<Value> {
        let (left, top, width, height, inside) = expect_args!(args, [real, real, real, real, any])?;
        let mut iter = self.instance_list.iter_inactive();
        while let Some(handle) = iter.next(&self.instance_list) {
            let inst = self.instance_list.get(handle);
            if (inst.x.get() < left || inst.x.get() > left + width || inst.y.get() < top || inst.y.get() > top + height)
                != inside.is_truthy()
            {
                self.instance_list.activate(handle);
            }
        }
        Ok(Default::default())
    }

    pub fn room_goto(&mut self, _context: &mut Context, args: &[Value]) -> gml::Result<Value> {
        let target = expect_args!(args, [int])?;
        self.scene_change = Some(SceneChange::Room(target));
        Ok(Default::default())
    }

    pub fn room_goto_previous(&mut self, _context: &mut Context, args: &[Value]) -> gml::Result<Value> {
        expect_args!(args, [])?;
        match self
            .room_order
            .iter()
            .position(|x| *x == self.room_id)
            .and_then(|x| x.checked_sub(1))
            .and_then(|x| self.room_order.get(x).copied())
        {
            Some(i) => {
                self.scene_change = Some(SceneChange::Room(i));
                Ok(Default::default())
            },
            None => Err(gml::Error::EndOfRoomOrder),
        }
    }

    pub fn room_goto_next(&mut self, _context: &mut Context, args: &[Value]) -> gml::Result<Value> {
        expect_args!(args, [])?;
        match self.room_order.iter().position(|x| *x == self.room_id).and_then(|x| self.room_order.get(x + 1).copied())
        {
            Some(i) => {
                self.scene_change = Some(SceneChange::Room(i));
                Ok(Default::default())
            },
            None => Err(gml::Error::EndOfRoomOrder),
        }
    }

    pub fn room_previous(&mut self, _context: &mut Context, args: &[Value]) -> gml::Result<Value> {
        let room = expect_args!(args, [int])?;
        Ok(self
            .room_order
            .iter()
            .position(|x| *x == room)
            .and_then(|x| x.checked_sub(1))
            .and_then(|x| self.room_order.get(x).copied())
            .unwrap_or(-1)
            .into())
    }

    pub fn room_next(&mut self, _context: &mut Context, args: &[Value]) -> gml::Result<Value> {
        let room = expect_args!(args, [int])?;
        Ok(self
            .room_order
            .iter()
            .position(|x| *x == room)
            .and_then(|x| self.room_order.get(x + 1).copied())
            .unwrap_or(-1)
            .into())
    }

    pub fn room_restart(&mut self, _context: &mut Context, _args: &[Value]) -> gml::Result<Value> {
        self.scene_change = Some(SceneChange::Room(self.room_id));
        Ok(Default::default())
    }

    pub fn game_end(&mut self, _context: &mut Context, _args: &[Value]) -> gml::Result<Value> {
        self.scene_change = Some(SceneChange::End);
        Ok(Default::default())
    }

    pub fn game_restart(&mut self, _context: &mut Context, _args: &[Value]) -> gml::Result<Value> {
        self.scene_change = Some(SceneChange::Restart);
        Ok(Default::default())
    }

    pub fn game_load(&mut self, _context: &mut Context, _args: &[Value]) -> gml::Result<Value> {
        // Expected arg count: 1
        unimplemented!("Called unimplemented kernel function game_load")
    }

    pub fn game_save(&mut self, _context: &mut Context, _args: &[Value]) -> gml::Result<Value> {
        // Expected arg count: 1
        unimplemented!("Called unimplemented kernel function game_save")
    }

    pub fn transition_define(&mut self, _context: &mut Context, _args: &[Value]) -> gml::Result<Value> {
        // Expected arg count: 2
        unimplemented!("Called unimplemented kernel function transition_define")
    }

    pub fn transition_exists(&mut self, _context: &mut Context, _args: &[Value]) -> gml::Result<Value> {
        // Expected arg count: 1
        unimplemented!("Called unimplemented kernel function transition_exists")
    }

    pub fn sleep(&mut self, _context: &mut Context, args: &[Value]) -> gml::Result<Value> {
        let millis = expect_args!(args, [int])?;
        if millis > 0 {
            std::thread::sleep(std::time::Duration::from_millis(millis as u64));
            if let Some(ns) = self.spoofed_time_nanos.as_mut() {
                *ns += (millis as u128) * 1_000_000;
            }
            self.process_window_events();
        }
        Ok(Default::default())
    }

    pub fn yoyo_getplatform(&mut self, _context: &mut Context, _args: &[Value]) -> gml::Result<Value> {
        // Expected arg count: 0
        unimplemented!("Called unimplemented kernel function YoYo_GetPlatform")
    }

    pub fn yoyo_getdevice(&mut self, _context: &mut Context, _args: &[Value]) -> gml::Result<Value> {
        // Expected arg count: 0
        unimplemented!("Called unimplemented kernel function YoYo_GetDevice")
    }

    pub fn yoyo_openurl(&mut self, _context: &mut Context, _args: &[Value]) -> gml::Result<Value> {
        // Expected arg count: 1
        unimplemented!("Called unimplemented kernel function YoYo_OpenURL")
    }

    pub fn yoyo_openurl_ext(&mut self, _context: &mut Context, _args: &[Value]) -> gml::Result<Value> {
        // Expected arg count: 2
        unimplemented!("Called unimplemented kernel function YoYo_OpenURL_ext")
    }

    pub fn yoyo_openurl_full(&mut self, _context: &mut Context, _args: &[Value]) -> gml::Result<Value> {
        // Expected arg count: 3
        unimplemented!("Called unimplemented kernel function YoYo_OpenURL_full")
    }

    pub fn yoyo_getdomain(&mut self, _context: &mut Context, _args: &[Value]) -> gml::Result<Value> {
        // Expected arg count: 0
        unimplemented!("Called unimplemented kernel function YoYo_GetDomain")
    }

    pub fn yoyo_gettimer(&mut self, _context: &mut Context, _args: &[Value]) -> gml::Result<Value> {
        // Expected arg count: 0
        unimplemented!("Called unimplemented kernel function YoYo_GetTimer")
    }

    pub fn yoyo_addvirtualkey(&mut self, _context: &mut Context, _args: &[Value]) -> gml::Result<Value> {
        // Expected arg count: 5
        unimplemented!("Called unimplemented kernel function YoYo_AddVirtualKey")
    }

    pub fn yoyo_deletevirtualkey(&mut self, _context: &mut Context, _args: &[Value]) -> gml::Result<Value> {
        // Expected arg count: 1
        unimplemented!("Called unimplemented kernel function YoYo_DeleteVirtualKey")
    }

    pub fn yoyo_showvirtualkey(&mut self, _context: &mut Context, _args: &[Value]) -> gml::Result<Value> {
        // Expected arg count: 1
        unimplemented!("Called unimplemented kernel function YoYo_ShowVirtualKey")
    }

    pub fn yoyo_hidevirtualkey(&mut self, _context: &mut Context, _args: &[Value]) -> gml::Result<Value> {
        // Expected arg count: 1
        unimplemented!("Called unimplemented kernel function YoYo_HideVirtualKey")
    }

    pub fn yoyo_enablealphablend(&mut self, _context: &mut Context, _args: &[Value]) -> gml::Result<Value> {
        // Expected arg count: 1
        unimplemented!("Called unimplemented kernel function YoYo_EnableAlphaBlend")
    }

    pub fn file_bin_open(&mut self, _context: &mut Context, args: &[Value]) -> gml::Result<Value> {
        let (filename, mode) = expect_args!(args, [string, int])?;
        let (read, write) = match mode {
            0 => (true, false),
            1 => (false, true),
            2 | _ => (true, true),
        };
        match self.file_manager.open(filename.as_ref(), file::Content::Binary, read, write, false) {
            Ok(i) => Ok(i.into()),
            Err(e) => Err(gml::Error::FunctionError("file_bin_open".into(), e.into())),
        }
    }

    pub fn file_bin_rewrite(&mut self, _context: &mut Context, args: &[Value]) -> gml::Result<Value> {
        let handle = expect_args!(args, [int])?;
        match self.file_manager.clear(handle) {
            Ok(()) => Ok(Value::Real(Real::from(0.0))),
            Err(e) => Err(gml::Error::FunctionError("file_bin_close".into(), e.into())),
        }
    }

    pub fn file_bin_close(&mut self, _context: &mut Context, args: &[Value]) -> gml::Result<Value> {
        let handle = expect_args!(args, [int])?;
        match self.file_manager.close(handle, file::Content::Binary) {
            Ok(()) => Ok(Value::Real(Real::from(0.0))),
            Err(e) => Err(gml::Error::FunctionError("file_bin_close".into(), e.into())),
        }
    }

    pub fn file_bin_position(&mut self, _context: &mut Context, args: &[Value]) -> gml::Result<Value> {
        let handle = expect_args!(args, [int])?;
        match self.file_manager.tell(handle) {
            Ok(p) => Ok(f64::from(p as i32).into()),
            Err(e) => Err(gml::Error::FunctionError("file_bin_position".into(), e.into())),
        }
    }

    pub fn file_bin_size(&mut self, _context: &mut Context, args: &[Value]) -> gml::Result<Value> {
        let handle = expect_args!(args, [int])?;
        match self.file_manager.size(handle) {
            Ok(l) => Ok(f64::from(l as i32).into()),
            Err(e) => Err(gml::Error::FunctionError("file_bin_size".into(), e.into())),
        }
    }

    pub fn file_bin_seek(&mut self, _context: &mut Context, args: &[Value]) -> gml::Result<Value> {
        let (handle, pos) = expect_args!(args, [int, int])?;
        match self.file_manager.seek(handle, pos) {
            Ok(()) => Ok(Value::from(0.0)),
            Err(e) => Err(gml::Error::FunctionError("file_bin_seek".into(), e.into())),
        }
    }

    pub fn file_bin_read_byte(&mut self, _context: &mut Context, args: &[Value]) -> gml::Result<Value> {
        let handle = expect_args!(args, [int])?;
        match self.file_manager.read_byte(handle) {
            Ok(b) => Ok(f64::from(b).into()),
            Err(e) => Err(gml::Error::FunctionError("file_bin_read_byte".into(), e.into())),
        }
    }

    pub fn file_bin_write_byte(&mut self, _context: &mut Context, args: &[Value]) -> gml::Result<Value> {
        let (handle, byte) = expect_args!(args, [int, int])?;
        match self.file_manager.write_byte(handle, byte as u8) {
            Ok(()) => Ok(Value::from(0.0)),
            Err(e) => Err(gml::Error::FunctionError("file_bin_write_byte".into(), e.into())),
        }
    }

    pub fn file_text_open_read(&mut self, _context: &mut Context, args: &[Value]) -> gml::Result<Value> {
        let filename = expect_args!(args, [string])?;
        match self.file_manager.open(filename.as_ref(), file::Content::Text, true, false, false) {
            Ok(i) => Ok(i.into()),
            Err(e) => {
                let err_str: String = e.into();
                println!("Warning: file_text_open_read on {} failed: {}", filename, err_str);
                Ok(Value::Real(Real::from(-1.0)))
            },
        }
    }

    pub fn file_text_open_write(&mut self, _context: &mut Context, args: &[Value]) -> gml::Result<Value> {
        let filename = expect_args!(args, [string])?;
        match self.file_manager.open(filename.as_ref(), file::Content::Text, false, true, false) {
            Ok(i) => Ok(i.into()),
            Err(e) => Err(gml::Error::FunctionError("file_text_open_write".into(), e.into())),
        }
    }

    pub fn file_text_open_append(&mut self, _context: &mut Context, args: &[Value]) -> gml::Result<Value> {
        let filename = expect_args!(args, [string])?;
        match self.file_manager.open(filename.as_ref(), file::Content::Text, false, true, true) {
            Ok(i) => Ok(i.into()),
            Err(e) => Err(gml::Error::FunctionError("file_text_open_append".into(), e.into())),
        }
    }

    pub fn file_text_close(&mut self, _context: &mut Context, args: &[Value]) -> gml::Result<Value> {
        let handle = expect_args!(args, [int])?;
        match self.file_manager.close(handle, file::Content::Text) {
            Ok(()) => Ok(Value::Real(Real::from(0.0))),
            Err(e) => Err(gml::Error::FunctionError("file_text_close".into(), e.into())),
        }
    }

    pub fn file_text_read_string(&mut self, _context: &mut Context, args: &[Value]) -> gml::Result<Value> {
        let handle = expect_args!(args, [int])?;
        match self.file_manager.read_string(handle) {
            Ok(s) => Ok(s.into()),
            Err(e) => Err(gml::Error::FunctionError("file_text_read_string".into(), e.into())),
        }
    }

    pub fn file_text_read_real(&mut self, _context: &mut Context, args: &[Value]) -> gml::Result<Value> {
        let handle = expect_args!(args, [int])?;
        match self.file_manager.read_real(handle) {
            Ok(r) => Ok(r.into()),
            Err(e) => Err(gml::Error::FunctionError("file_text_read_real".into(), e.into())),
        }
    }

    pub fn file_text_readln(&mut self, _context: &mut Context, args: &[Value]) -> gml::Result<Value> {
        let handle = expect_args!(args, [int])?;
        match self.file_manager.skip_line(handle) {
            Ok(()) => Ok(Default::default()),
            Err(e) => Err(gml::Error::FunctionError("file_text_readln".into(), e.into())),
        }
    }

    pub fn file_text_eof(&mut self, _context: &mut Context, args: &[Value]) -> gml::Result<Value> {
        let handle = expect_args!(args, [int])?;
        match self.file_manager.is_eof(handle) {
            Ok(res) => Ok(res.into()),
            Err(e) => Err(gml::Error::FunctionError("file_text_eof".into(), e.into())),
        }
    }

    pub fn file_text_eoln(&mut self, _context: &mut Context, args: &[Value]) -> gml::Result<Value> {
        let handle = expect_args!(args, [int])?;
        match self.file_manager.is_eoln(handle) {
            Ok(res) => Ok(res.into()),
            Err(e) => Err(gml::Error::FunctionError("file_text_eoln".into(), e.into())),
        }
    }

    pub fn file_text_write_string(&mut self, _context: &mut Context, args: &[Value]) -> gml::Result<Value> {
        let (handle, text) = expect_args!(args, [int, string])?;
        match self.file_manager.write_string(handle, text.as_ref()) {
            Ok(()) => Ok(Default::default()),
            Err(e) => Err(gml::Error::FunctionError("file_text_write_string".into(), e.into())),
        }
    }

    pub fn file_text_write_real(&mut self, _context: &mut Context, args: &[Value]) -> gml::Result<Value> {
        let (handle, num) = expect_args!(args, [int, real])?;
        let text = if num.fract() == Real::from(0.0) { format!(" {:.0}", num) } else { format!(" {:.6}", num) };
        match self.file_manager.write_string(handle, &text) {
            Ok(()) => Ok(Default::default()),
            Err(e) => Err(gml::Error::FunctionError("file_text_write_real".into(), e.into())),
        }
    }

    pub fn file_text_writeln(&mut self, _context: &mut Context, args: &[Value]) -> gml::Result<Value> {
        let handle = expect_args!(args, [int])?;
        match self.file_manager.write_string(handle, "\r\n") {
            Ok(()) => Ok(Default::default()),
            Err(e) => Err(gml::Error::FunctionError("file_text_writeln".into(), e.into())),
        }
    }

    pub fn file_open_read(&mut self, _context: &mut Context, _args: &[Value]) -> gml::Result<Value> {
        // Expected arg count: 1
        unimplemented!("Called unimplemented kernel function file_open_read")
    }

    pub fn file_open_write(&mut self, _context: &mut Context, _args: &[Value]) -> gml::Result<Value> {
        // Expected arg count: 1
        unimplemented!("Called unimplemented kernel function file_open_write")
    }

    pub fn file_open_append(&mut self, _context: &mut Context, _args: &[Value]) -> gml::Result<Value> {
        // Expected arg count: 1
        unimplemented!("Called unimplemented kernel function file_open_append")
    }

    pub fn file_close(&mut self, _context: &mut Context, _args: &[Value]) -> gml::Result<Value> {
        // Expected arg count: 0
        unimplemented!("Called unimplemented kernel function file_close")
    }

    pub fn file_read_string(&mut self, _context: &mut Context, _args: &[Value]) -> gml::Result<Value> {
        // Expected arg count: 0
        unimplemented!("Called unimplemented kernel function file_read_string")
    }

    pub fn file_read_real(&mut self, _context: &mut Context, _args: &[Value]) -> gml::Result<Value> {
        // Expected arg count: 0
        unimplemented!("Called unimplemented kernel function file_read_real")
    }

    pub fn file_readln(&mut self, _context: &mut Context, _args: &[Value]) -> gml::Result<Value> {
        // Expected arg count: 0
        unimplemented!("Called unimplemented kernel function file_readln")
    }

    pub fn file_eof(&mut self, _context: &mut Context, _args: &[Value]) -> gml::Result<Value> {
        // Expected arg count: 0
        unimplemented!("Called unimplemented kernel function file_eof")
    }

    pub fn file_eoln(&mut self, _context: &mut Context, _args: &[Value]) -> gml::Result<Value> {
        // Expected arg count: 0
        unimplemented!("Called unimplemented kernel function file_eoln")
    }

    pub fn file_write_string(&mut self, _context: &mut Context, _args: &[Value]) -> gml::Result<Value> {
        // Expected arg count: 1
        unimplemented!("Called unimplemented kernel function file_write_string")
    }

    pub fn file_write_real(&mut self, _context: &mut Context, _args: &[Value]) -> gml::Result<Value> {
        // Expected arg count: 1
        unimplemented!("Called unimplemented kernel function file_write_real")
    }

    pub fn file_writeln(&mut self, _context: &mut Context, _args: &[Value]) -> gml::Result<Value> {
        // Expected arg count: 0
        unimplemented!("Called unimplemented kernel function file_writeln")
    }

    pub fn file_exists(&mut self, _context: &mut Context, args: &[Value]) -> gml::Result<Value> {
        expect_args!(args, [any]).map(|x| match x {
            Value::Str(s) => file::file_exists(s.as_ref()).into(),
            Value::Real(_) => gml::FALSE.into(),
        })
    }

    pub fn file_delete(&mut self, _context: &mut Context, args: &[Value]) -> gml::Result<Value> {
        let filename = expect_args!(args, [string])?;
        match file::delete(filename.as_ref()) {
            Ok(()) => Ok(Default::default()),
            Err(e) => Err(gml::Error::FunctionError("file_delete".into(), e.into())),
        }
    }

    pub fn file_rename(&mut self, _context: &mut Context, args: &[Value]) -> gml::Result<Value> {
        let (from, to) = expect_args!(args, [string, string])?;
        if file::rename(from.as_ref(), to.as_ref()).is_err() {
            // Fail silently
            eprintln!("Warning (file_rename): could not rename {} to {}", from, to);
        }
        Ok(Default::default())
    }

    pub fn file_copy(&mut self, _context: &mut Context, args: &[Value]) -> gml::Result<Value> {
        let (from, to) = expect_args!(args, [string, string])?;
        if file::copy(from.as_ref(), to.as_ref()).is_err() {
            // Fail silently
            eprintln!("Warning (file_copy): could not copy {} to {}", from, to);
        }
        Ok(Default::default())
    }

    pub fn directory_exists(&mut self, _context: &mut Context, args: &[Value]) -> gml::Result<Value> {
        expect_args!(args, [any]).map(|x| match x {
            Value::Str(s) => file::dir_exists(s.as_ref()).into(),
            Value::Real(_) => gml::FALSE.into(),
        })
    }

    pub fn directory_create(&mut self, _context: &mut Context, args: &[Value]) -> gml::Result<Value> {
        let path = expect_args!(args, [string])?;
        match file::dir_create(path.as_ref()) {
            Ok(()) => Ok(Default::default()),
            Err(e) => Err(gml::Error::FunctionError("directory_create".into(), e.into())),
        }
    }

    pub fn file_find_first(&mut self, _context: &mut Context, _args: &[Value]) -> gml::Result<Value> {
        // Expected arg count: 2
        unimplemented!("Called unimplemented kernel function file_find_first")
    }

    pub fn file_find_next(&mut self, _context: &mut Context, _args: &[Value]) -> gml::Result<Value> {
        // Expected arg count: 0
        unimplemented!("Called unimplemented kernel function file_find_next")
    }

    pub fn file_find_close(&mut self, _context: &mut Context, _args: &[Value]) -> gml::Result<Value> {
        // Expected arg count: 0
        unimplemented!("Called unimplemented kernel function file_find_close")
    }

    pub fn file_attributes(&mut self, _context: &mut Context, _args: &[Value]) -> gml::Result<Value> {
        // Expected arg count: 2
        unimplemented!("Called unimplemented kernel function file_attributes")
    }

    pub fn filename_name(&mut self, _context: &mut Context, args: &[Value]) -> gml::Result<Value> {
        let full_path = expect_args!(args, [string])?;
        if let Some(name) = full_path.as_ref().rsplitn(2, '\\').next() {
            Ok(name.to_string().into())
        } else {
            Ok(full_path.into())
        }
    }

    pub fn filename_path(&mut self, _context: &mut Context, args: &[Value]) -> gml::Result<Value> {
        let full_path = expect_args!(args, [string])?;
        if let Some(bs) = full_path.as_ref().rfind('\\') {
            Ok(full_path.as_ref()[..bs + 1].to_string().into())
        } else {
            Ok("".to_string().into())
        }
    }

    pub fn filename_dir(&mut self, _context: &mut Context, args: &[Value]) -> gml::Result<Value> {
        let full_path = expect_args!(args, [string])?;
        if let Some(bs) = full_path.as_ref().rfind('\\') {
            Ok(full_path.as_ref()[..bs].to_string().into())
        } else {
            Ok("".to_string().into())
        }
    }

    pub fn filename_drive(&mut self, _context: &mut Context, args: &[Value]) -> gml::Result<Value> {
        let full_path = expect_args!(args, [string])?;
        let drive = full_path.as_ref().chars().take(2).collect::<String>();
        if !drive.starts_with(':') && drive.ends_with(':') { Ok(drive.into()) } else { Ok("".to_string().into()) }
    }

    pub fn filename_ext(&mut self, _context: &mut Context, args: &[Value]) -> gml::Result<Value> {
        let full_path = expect_args!(args, [string])?;
        if let Some(dot) = full_path.as_ref().rfind('.') {
            Ok(full_path.as_ref()[dot..].to_string().into())
        } else {
            Ok("".to_string().into())
        }
    }

    pub fn filename_change_ext(&mut self, _context: &mut Context, args: &[Value]) -> gml::Result<Value> {
        let (full_path, new_ext) = expect_args!(args, [string, string])?;
        let mut new_path = full_path.as_ref().rsplitn(2, '.').last().unwrap_or(full_path.as_ref()).to_string();
        new_path.push_str(new_ext.as_ref());
        Ok(new_path.into())
    }

    pub fn export_include_file(&mut self, _context: &mut Context, _args: &[Value]) -> gml::Result<Value> {
        // Expected arg count: 1
        unimplemented!("Called unimplemented kernel function export_include_file")
    }

    pub fn export_include_file_location(&mut self, _context: &mut Context, _args: &[Value]) -> gml::Result<Value> {
        // Expected arg count: 2
        unimplemented!("Called unimplemented kernel function export_include_file_location")
    }

    pub fn discard_include_file(&mut self, _context: &mut Context, _args: &[Value]) -> gml::Result<Value> {
        // Expected arg count: 1
        unimplemented!("Called unimplemented kernel function discard_include_file")
    }

    pub fn execute_program(&mut self, _context: &mut Context, args: &[Value]) -> gml::Result<Value> {
        let (prog, prog_args, wait) = expect_args!(args, [string, string, any])?;
        // Rust doesn't let you execute a program with just a string, so unescape it manually
        let mut command_array = Vec::new();
        let mut buf = Some(String::new());
        let mut quote_count = 0;
        for c in format!("{} {}", prog, prog_args).replace("\\\"", "\"\"\"").chars() {
            match c {
                '"' => {
                    buf = buf.or(Some("".into()));
                    quote_count += 1;
                    if quote_count > 2 {
                        quote_count = 0;
                        buf.as_mut().unwrap().push('"');
                    }
                },
                c if c.is_whitespace() && quote_count != 1 => {
                    quote_count %= 2;
                    if let Some(s) = buf {
                        command_array.push(s);
                        buf = None;
                    }
                },
                c => {
                    quote_count %= 2;
                    buf = buf.or(Some("".into()));
                    buf.as_mut().unwrap().push(c);
                },
            }
        }
        if let Some(s) = buf {
            command_array.push(s);
        }
        if command_array.is_empty() {
            return Err(gml::Error::FunctionError("execute_program".into(), "Cannot execute an empty string".into()))
        }
        // Actually run the program
        match Command::new(&command_array[0]).args(&command_array[1..]).spawn() {
            Ok(mut child) => {
                if wait.is_truthy() {
                    // wait() closes stdin. This is inaccurate, but Rust doesn't offer an alternative.
                    if let Err(e) = child.wait() {
                        return Err(gml::Error::FunctionError(
                            "execute_program".into(),
                            format!("Cannot wait for {}: {}", prog, e),
                        ))
                    }
                    self.process_window_events();
                }
                Ok(Default::default())
            },
            Err(e) => {
                Err(gml::Error::FunctionError("execute_program".into(), format!("Cannot execute {}: {}", prog, e)))
            },
        }
    }

    pub fn execute_shell(&mut self, _context: &mut Context, _args: &[Value]) -> gml::Result<Value> {
        // Expected arg count: 2
        unimplemented!("Called unimplemented kernel function execute_shell")
    }

    pub fn parameter_count(&mut self, _context: &mut Context, _args: &[Value]) -> gml::Result<Value> {
        // Expected arg count: 0
        unimplemented!("Called unimplemented kernel function parameter_count")
    }

    pub fn parameter_string(&mut self, _context: &mut Context, _args: &[Value]) -> gml::Result<Value> {
        // Expected arg count: 1
        unimplemented!("Called unimplemented kernel function parameter_string")
    }

    pub fn environment_get_variable(&mut self, _context: &mut Context, _args: &[Value]) -> gml::Result<Value> {
        // Expected arg count: 1
        unimplemented!("Called unimplemented kernel function environment_get_variable")
    }

    pub fn registry_write_string(&mut self, _context: &mut Context, _args: &[Value]) -> gml::Result<Value> {
        // Expected arg count: 2
        unimplemented!("Called unimplemented kernel function registry_write_string")
    }

    pub fn registry_write_real(&mut self, _context: &mut Context, _args: &[Value]) -> gml::Result<Value> {
        // Expected arg count: 2
        unimplemented!("Called unimplemented kernel function registry_write_real")
    }

    pub fn registry_read_string(&mut self, _context: &mut Context, _args: &[Value]) -> gml::Result<Value> {
        // Expected arg count: 1
        unimplemented!("Called unimplemented kernel function registry_read_string")
    }

    pub fn registry_read_real(&mut self, _context: &mut Context, _args: &[Value]) -> gml::Result<Value> {
        // Expected arg count: 1
        unimplemented!("Called unimplemented kernel function registry_read_real")
    }

    pub fn registry_exists(&mut self, _context: &mut Context, _args: &[Value]) -> gml::Result<Value> {
        // Expected arg count: 1
        unimplemented!("Called unimplemented kernel function registry_exists")
    }

    pub fn registry_write_string_ext(&mut self, _context: &mut Context, _args: &[Value]) -> gml::Result<Value> {
        // Expected arg count: 3
        unimplemented!("Called unimplemented kernel function registry_write_string_ext")
    }

    pub fn registry_write_real_ext(&mut self, _context: &mut Context, _args: &[Value]) -> gml::Result<Value> {
        // Expected arg count: 3
        unimplemented!("Called unimplemented kernel function registry_write_real_ext")
    }

    pub fn registry_read_string_ext(&mut self, _context: &mut Context, _args: &[Value]) -> gml::Result<Value> {
        // Expected arg count: 2
        unimplemented!("Called unimplemented kernel function registry_read_string_ext")
    }

    pub fn registry_read_real_ext(&mut self, _context: &mut Context, _args: &[Value]) -> gml::Result<Value> {
        // Expected arg count: 2
        unimplemented!("Called unimplemented kernel function registry_read_real_ext")
    }

    pub fn registry_exists_ext(&mut self, _context: &mut Context, _args: &[Value]) -> gml::Result<Value> {
        // Expected arg count: 2
        unimplemented!("Called unimplemented kernel function registry_exists_ext")
    }

    pub fn registry_set_root(&mut self, _context: &mut Context, _args: &[Value]) -> gml::Result<Value> {
        // Expected arg count: 1
        unimplemented!("Called unimplemented kernel function registry_set_root")
    }

    pub fn ini_open(&mut self, _context: &mut Context, args: &[Value]) -> gml::Result<Value> {
        let name = expect_args!(args, [string])?;
        if file::file_exists(name.as_ref()) {
            match ini::Ini::load_from_file(name.as_ref()) {
                Ok(ini) => {
                    self.open_ini = Some((ini, name));
                    Ok(Default::default())
                },
                Err(e) => Err(gml::Error::FunctionError("ini_open".into(), format!("{}", e))),
            }
        } else {
            self.open_ini = Some((ini::Ini::new(), name));
            Ok(Default::default())
        }
    }

    pub fn ini_close(&mut self, _context: &mut Context, args: &[Value]) -> gml::Result<Value> {
        expect_args!(args, [])?;
        match self.open_ini.as_ref() {
            Some((ini, path)) => match ini.write_to_file(path.as_ref()) {
                Ok(()) => {
                    self.open_ini = None;
                    Ok(Default::default())
                },
                Err(e) => Err(gml::Error::FunctionError("ini_close".into(), format!("{}", e))),
            },
            None => Ok(Default::default()),
        }
    }

    pub fn ini_read_string(&mut self, _context: &mut Context, args: &[Value]) -> gml::Result<Value> {
        let (section, key, default) = expect_args!(args, [string, string, string])?;
        match self.open_ini.as_ref() {
            Some((ini, _)) => Ok(ini
                .section(Some(section.as_ref()))
                .and_then(|s| s.get(key))
                .unwrap_or(default.as_ref())
                .to_string()
                .into()),
            None => Err(gml::Error::FunctionError(
                "ini_read_string".into(),
                "Trying to read from undefined INI file".to_string(),
            )),
        }
    }

    pub fn ini_read_real(&mut self, _context: &mut Context, args: &[Value]) -> gml::Result<Value> {
        let (section, key, default) = expect_args!(args, [string, string, real])?;
        match self.open_ini.as_ref() {
            Some((ini, _)) => match ini.section(Some(section.as_ref())).and_then(|s| s.get(key)) {
                Some(val) => match val.parse::<f64>() {
                    Ok(x) => Ok(x.into()),
                    Err(_) => Ok(Default::default()),
                },
                None => Ok(default.into()),
            },
            None => Err(gml::Error::FunctionError(
                "ini_read_real".into(),
                "Trying to read from undefined INI file".to_string(),
            )),
        }
    }

    pub fn ini_write_string(&mut self, _context: &mut Context, args: &[Value]) -> gml::Result<Value> {
        let (section, key, val) = expect_args!(args, [string, string, string])?;
        match self.open_ini.as_mut() {
            Some((ini, _)) => {
                ini.with_section(Some(section.as_ref())).set(key.as_ref(), val.as_ref());
                Ok(Default::default())
            },
            None => Err(gml::Error::FunctionError(
                "ini_write_string".into(),
                "Trying to write to undefined INI file".to_string(),
            )),
        }
    }

    pub fn ini_write_real(&mut self, _context: &mut Context, args: &[Value]) -> gml::Result<Value> {
        let (section, key, val) = expect_args!(args, [string, string, real])?;
        match self.open_ini.as_mut() {
            Some((ini, _)) => {
                ini.with_section(Some(section.as_ref())).set(key.as_ref(), val.to_string());
                Ok(Default::default())
            },
            None => Err(gml::Error::FunctionError(
                "ini_write_real".into(),
                "Trying to write to undefined INI file".to_string(),
            )),
        }
    }

    pub fn ini_key_exists(&mut self, _context: &mut Context, args: &[Value]) -> gml::Result<Value> {
        let (section, key) = expect_args!(args, [string, string])?;
        match self.open_ini.as_ref() {
            Some((ini, _)) => {
                Ok(ini.section(Some(section.as_ref())).map(|s| s.contains_key(key)).unwrap_or(false).into())
            },
            None => Err(gml::Error::FunctionError(
                "ini_key_exists".into(),
                "Trying to read from undefined INI file".to_string(),
            )),
        }
    }

    pub fn ini_section_exists(&mut self, _context: &mut Context, args: &[Value]) -> gml::Result<Value> {
        let section = expect_args!(args, [string])?;
        match self.open_ini.as_ref() {
            Some((ini, _)) => Ok(ini.section(Some(section.as_ref())).is_some().into()),
            None => Err(gml::Error::FunctionError(
                "ini_section_exists".into(),
                "Trying to read from undefined INI file".to_string(),
            )),
        }
    }

    pub fn ini_key_delete(&mut self, _context: &mut Context, args: &[Value]) -> gml::Result<Value> {
        let (section, key) = expect_args!(args, [string, string])?;
        match self.open_ini.as_mut() {
            Some((ini, _)) => {
                ini.delete_from(Some(section.as_ref()), key.as_ref());
                Ok(Default::default())
            },
            None => Err(gml::Error::FunctionError(
                "ini_key_delete".into(),
                "Trying to change undefined INI file".to_string(),
            )),
        }
    }

    pub fn ini_section_delete(&mut self, _context: &mut Context, args: &[Value]) -> gml::Result<Value> {
        let section = expect_args!(args, [string])?;
        match self.open_ini.as_mut() {
            Some((ini, _)) => {
                ini.delete(Some(section.as_ref()));
                Ok(Default::default())
            },
            None => Err(gml::Error::FunctionError(
                "ini_section_delete".into(),
                "Trying to change undefined INI file".to_string(),
            )),
        }
    }

    pub fn disk_free(&mut self, _context: &mut Context, _args: &[Value]) -> gml::Result<Value> {
        unimplemented!("Called unimplemented kernel function disk_free")
    }

    pub fn disk_size(&mut self, _context: &mut Context, _args: &[Value]) -> gml::Result<Value> {
        unimplemented!("Called unimplemented kernel function disk_size")
    }

    pub fn splash_set_caption(&mut self, _context: &mut Context, _args: &[Value]) -> gml::Result<Value> {
        // Expected arg count: 1
        unimplemented!("Called unimplemented kernel function splash_set_caption")
    }

    pub fn splash_set_fullscreen(&mut self, _context: &mut Context, _args: &[Value]) -> gml::Result<Value> {
        // Expected arg count: 1
        unimplemented!("Called unimplemented kernel function splash_set_fullscreen")
    }

    pub fn splash_set_border(&mut self, _context: &mut Context, _args: &[Value]) -> gml::Result<Value> {
        // Expected arg count: 1
        unimplemented!("Called unimplemented kernel function splash_set_border")
    }

    pub fn splash_set_size(&mut self, _context: &mut Context, _args: &[Value]) -> gml::Result<Value> {
        // Expected arg count: 2
        unimplemented!("Called unimplemented kernel function splash_set_size")
    }

    pub fn splash_set_position(&mut self, _context: &mut Context, _args: &[Value]) -> gml::Result<Value> {
        // Expected arg count: 2
        unimplemented!("Called unimplemented kernel function splash_set_position")
    }

    pub fn splash_set_adapt(&mut self, _context: &mut Context, _args: &[Value]) -> gml::Result<Value> {
        // Expected arg count: 1
        unimplemented!("Called unimplemented kernel function splash_set_adapt")
    }

    pub fn splash_set_top(&mut self, _context: &mut Context, _args: &[Value]) -> gml::Result<Value> {
        // Expected arg count: 1
        unimplemented!("Called unimplemented kernel function splash_set_top")
    }

    pub fn splash_set_color(&mut self, _context: &mut Context, _args: &[Value]) -> gml::Result<Value> {
        // Expected arg count: 1
        unimplemented!("Called unimplemented kernel function splash_set_color")
    }

    pub fn splash_set_main(&mut self, _context: &mut Context, _args: &[Value]) -> gml::Result<Value> {
        // Expected arg count: 1
        unimplemented!("Called unimplemented kernel function splash_set_main")
    }

    pub fn splash_set_scale(&mut self, _context: &mut Context, _args: &[Value]) -> gml::Result<Value> {
        // Expected arg count: 1
        unimplemented!("Called unimplemented kernel function splash_set_scale")
    }

    pub fn splash_set_cursor(&mut self, _context: &mut Context, _args: &[Value]) -> gml::Result<Value> {
        // Expected arg count: 1
        unimplemented!("Called unimplemented kernel function splash_set_cursor")
    }

    pub fn splash_set_interrupt(&mut self, _context: &mut Context, _args: &[Value]) -> gml::Result<Value> {
        // Expected arg count: 1
        unimplemented!("Called unimplemented kernel function splash_set_interrupt")
    }

    pub fn splash_set_stop_key(&mut self, _context: &mut Context, _args: &[Value]) -> gml::Result<Value> {
        // Expected arg count: 1
        unimplemented!("Called unimplemented kernel function splash_set_stop_key")
    }

    pub fn splash_set_close_button(&mut self, _context: &mut Context, _args: &[Value]) -> gml::Result<Value> {
        // Expected arg count: 1
        unimplemented!("Called unimplemented kernel function splash_set_close_button")
    }

    pub fn splash_set_stop_mouse(&mut self, _context: &mut Context, _args: &[Value]) -> gml::Result<Value> {
        // Expected arg count: 1
        unimplemented!("Called unimplemented kernel function splash_set_stop_mouse")
    }

    pub fn splash_show_video(&mut self, _context: &mut Context, _args: &[Value]) -> gml::Result<Value> {
        // Expected arg count: 2
        unimplemented!("Called unimplemented kernel function splash_show_video")
    }

    pub fn splash_show_image(&mut self, _context: &mut Context, _args: &[Value]) -> gml::Result<Value> {
        // Expected arg count: 2
        unimplemented!("Called unimplemented kernel function splash_show_image")
    }

    pub fn splash_show_text(&mut self, _context: &mut Context, _args: &[Value]) -> gml::Result<Value> {
        // Expected arg count: 2
        unimplemented!("Called unimplemented kernel function splash_show_text")
    }

    pub fn splash_show_web(&mut self, _context: &mut Context, _args: &[Value]) -> gml::Result<Value> {
        // Expected arg count: 2
        unimplemented!("Called unimplemented kernel function splash_show_web")
    }

    pub fn show_image(&mut self, _context: &mut Context, _args: &[Value]) -> gml::Result<Value> {
        // Expected arg count: 3
        unimplemented!("Called unimplemented kernel function show_image")
    }

    pub fn show_video(&mut self, _context: &mut Context, _args: &[Value]) -> gml::Result<Value> {
        // Expected arg count: 3
        unimplemented!("Called unimplemented kernel function show_video")
    }

    pub fn show_text(&mut self, _context: &mut Context, _args: &[Value]) -> gml::Result<Value> {
        // Expected arg count: 4
        unimplemented!("Called unimplemented kernel function show_text")
    }

    pub fn show_message(&mut self, _context: &mut Context, args: &[Value]) -> gml::Result<Value> {
        let _text = expect_args!(args, [string])?;
        let width = 300;
        let height = 200;

        let clear_colour = Colour::new(1.0, 142.0 / 255.0, 250.0 / 255.0);
        let options = RendererOptions { size: (width, height), vsync: false };

        // TODO: this should block as a dialog, not block the entire fucking thread
        // otherwise windows thinks it's not responding or whatever

        let wb = window::WindowBuilder::new().with_size(width, height);
        let mut window = wb.build().map_err(|e| gml::Error::FunctionError("show_message".into(), e))?;
        let mut renderer = Renderer::new((), &options, &window, clear_colour)
            .map_err(|e| gml::Error::FunctionError("show_message".into(), e))?;
        window.set_visible(true);
        renderer.set_swap_interval(None);

        loop {
            window.process_events();
            if window.close_requested() {
                break
            }

            renderer.finish(width, height, clear_colour);
        }

        // restore renderer
        // self.renderer.set_current(); <- TODO, obviously

        Ok(Default::default())
    }

    pub fn show_question(&mut self, _context: &mut Context, _args: &[Value]) -> gml::Result<Value> {
        // Expected arg count: 1
        unimplemented!("Called unimplemented kernel function show_question")
    }

    pub fn show_error(&mut self, _context: &mut Context, _args: &[Value]) -> gml::Result<Value> {
        // Expected arg count: 2
        unimplemented!("Called unimplemented kernel function show_error")
    }

    pub fn show_info(&mut self, _context: &mut Context, _args: &[Value]) -> gml::Result<Value> {
        // Expected arg count: 0
        unimplemented!("Called unimplemented kernel function show_info")
    }

    pub fn load_info(&mut self, _context: &mut Context, _args: &[Value]) -> gml::Result<Value> {
        // Expected arg count: 1
        unimplemented!("Called unimplemented kernel function load_info")
    }

    pub fn highscore_show(&mut self, _context: &mut Context, _args: &[Value]) -> gml::Result<Value> {
        // Expected arg count: 1
        unimplemented!("Called unimplemented kernel function highscore_show")
    }

    pub fn highscore_set_background(&mut self, _context: &mut Context, _args: &[Value]) -> gml::Result<Value> {
        // Expected arg count: 1
        unimplemented!("Called unimplemented kernel function highscore_set_background")
    }

    pub fn highscore_set_border(&mut self, _context: &mut Context, _args: &[Value]) -> gml::Result<Value> {
        // Expected arg count: 1
        unimplemented!("Called unimplemented kernel function highscore_set_border")
    }

    pub fn highscore_set_font(&mut self, _context: &mut Context, _args: &[Value]) -> gml::Result<Value> {
        // Expected arg count: 3
        unimplemented!("Called unimplemented kernel function highscore_set_font")
    }

    pub fn highscore_set_strings(&mut self, _context: &mut Context, _args: &[Value]) -> gml::Result<Value> {
        // Expected arg count: 3
        unimplemented!("Called unimplemented kernel function highscore_set_strings")
    }

    pub fn highscore_set_colors(&mut self, _context: &mut Context, _args: &[Value]) -> gml::Result<Value> {
        // Expected arg count: 3
        unimplemented!("Called unimplemented kernel function highscore_set_colors")
    }

    pub fn highscore_show_ext(&mut self, _context: &mut Context, _args: &[Value]) -> gml::Result<Value> {
        // Expected arg count: 7
        unimplemented!("Called unimplemented kernel function highscore_show_ext")
    }

    pub fn highscore_clear(&mut self, _context: &mut Context, _args: &[Value]) -> gml::Result<Value> {
        // Expected arg count: 0
        unimplemented!("Called unimplemented kernel function highscore_clear")
    }

    pub fn highscore_add(&mut self, _context: &mut Context, _args: &[Value]) -> gml::Result<Value> {
        // Expected arg count: 2
        unimplemented!("Called unimplemented kernel function highscore_add")
    }

    pub fn highscore_add_current(&mut self, _context: &mut Context, _args: &[Value]) -> gml::Result<Value> {
        // Expected arg count: 0
        unimplemented!("Called unimplemented kernel function highscore_add_current")
    }

    pub fn highscore_value(&mut self, _context: &mut Context, _args: &[Value]) -> gml::Result<Value> {
        // Expected arg count: 1
        unimplemented!("Called unimplemented kernel function highscore_value")
    }

    pub fn highscore_name(&mut self, _context: &mut Context, _args: &[Value]) -> gml::Result<Value> {
        // Expected arg count: 1
        unimplemented!("Called unimplemented kernel function highscore_name")
    }

    pub fn draw_highscore(&mut self, _context: &mut Context, _args: &[Value]) -> gml::Result<Value> {
        // Expected arg count: 4
        unimplemented!("Called unimplemented kernel function draw_highscore")
    }

    pub fn show_message_ext(&mut self, _context: &mut Context, _args: &[Value]) -> gml::Result<Value> {
        // Expected arg count: 4
        unimplemented!("Called unimplemented kernel function show_message_ext")
    }

    pub fn message_background(&mut self, _context: &mut Context, _args: &[Value]) -> gml::Result<Value> {
        // Expected arg count: 1
        //unimplemented!("Called unimplemented kernel function message_background")
        // TODO
        Ok(Default::default())
    }

    pub fn message_button(&mut self, _context: &mut Context, _args: &[Value]) -> gml::Result<Value> {
        // Expected arg count: 1
        //unimplemented!("Called unimplemented kernel function message_button")
        // TODO
        Ok(Default::default())
    }

    pub fn message_alpha(&mut self, _context: &mut Context, _args: &[Value]) -> gml::Result<Value> {
        // Expected arg count: 1
        //unimplemented!("Called unimplemented kernel function message_alpha")
        // TODO
        Ok(Default::default())
    }

    pub fn message_text_font(&mut self, _context: &mut Context, _args: &[Value]) -> gml::Result<Value> {
        // Expected arg count: 4
        //unimplemented!("Called unimplemented kernel function message_text_font")
        // TODO
        Ok(Default::default())
    }

    pub fn message_button_font(&mut self, _context: &mut Context, _args: &[Value]) -> gml::Result<Value> {
        // Expected arg count: 4
        //unimplemented!("Called unimplemented kernel function message_button_font")
        // TODO
        Ok(Default::default())
    }

    pub fn message_input_font(&mut self, _context: &mut Context, _args: &[Value]) -> gml::Result<Value> {
        // Expected arg count: 4
        //unimplemented!("Called unimplemented kernel function message_input_font")
        // TODO
        Ok(Default::default())
    }

    pub fn message_text_charset(&mut self, _context: &mut Context, _args: &[Value]) -> gml::Result<Value> {
        // Expected arg count: 2
        //unimplemented!("Called unimplemented kernel function message_text_charset")
        // TODO
        Ok(Default::default())
    }

    pub fn message_mouse_color(&mut self, _context: &mut Context, _args: &[Value]) -> gml::Result<Value> {
        // Expected arg count: 1
        //unimplemented!("Called unimplemented kernel function message_mouse_color")
        // TODO
        Ok(Default::default())
    }

    pub fn message_input_color(&mut self, _context: &mut Context, _args: &[Value]) -> gml::Result<Value> {
        // Expected arg count: 1
        //unimplemented!("Called unimplemented kernel function message_input_color")
        Ok(Default::default())
    }

    pub fn message_position(&mut self, _context: &mut Context, _args: &[Value]) -> gml::Result<Value> {
        // Expected arg count: 2
        //unimplemented!("Called unimplemented kernel function message_position")
        Ok(Default::default())
    }

    pub fn message_size(&mut self, _context: &mut Context, _args: &[Value]) -> gml::Result<Value> {
        // Expected arg count: 2
        //unimplemented!("Called unimplemented kernel function message_size")
        Ok(Default::default())
    }

    pub fn message_caption(&mut self, _context: &mut Context, _args: &[Value]) -> gml::Result<Value> {
        // Expected arg count: 2
        //unimplemented!("Called unimplemented kernel function message_caption")
        Ok(Default::default())
    }

    pub fn show_menu(&mut self, _context: &mut Context, _args: &[Value]) -> gml::Result<Value> {
        // Expected arg count: 2
        unimplemented!("Called unimplemented kernel function show_menu")
    }

    pub fn show_menu_pos(&mut self, _context: &mut Context, _args: &[Value]) -> gml::Result<Value> {
        // Expected arg count: 4
        unimplemented!("Called unimplemented kernel function show_menu_pos")
    }

    pub fn get_integer(&mut self, _context: &mut Context, _args: &[Value]) -> gml::Result<Value> {
        // Expected arg count: 2
        unimplemented!("Called unimplemented kernel function get_integer")
    }

    pub fn get_string(&mut self, _context: &mut Context, _args: &[Value]) -> gml::Result<Value> {
        // Expected arg count: 2
        unimplemented!("Called unimplemented kernel function get_string")
    }

    pub fn get_color(&mut self, _context: &mut Context, _args: &[Value]) -> gml::Result<Value> {
        // Expected arg count: 1
        unimplemented!("Called unimplemented kernel function get_color")
    }

    pub fn get_open_filename(&mut self, _context: &mut Context, _args: &[Value]) -> gml::Result<Value> {
        // Expected arg count: 2
        unimplemented!("Called unimplemented kernel function get_open_filename")
    }

    pub fn get_save_filename(&mut self, _context: &mut Context, _args: &[Value]) -> gml::Result<Value> {
        // Expected arg count: 2
        unimplemented!("Called unimplemented kernel function get_save_filename")
    }

    pub fn get_directory(&mut self, _context: &mut Context, _args: &[Value]) -> gml::Result<Value> {
        // Expected arg count: 1
        unimplemented!("Called unimplemented kernel function get_directory")
    }

    pub fn get_directory_alt(&mut self, _context: &mut Context, _args: &[Value]) -> gml::Result<Value> {
        // Expected arg count: 2
        unimplemented!("Called unimplemented kernel function get_directory_alt")
    }

    pub fn keyboard_get_numlock(&mut self, _context: &mut Context, args: &[Value]) -> gml::Result<Value> {
        expect_args!(args, [])?;
        Ok(self.input_manager.key_get_numlock().into())
    }

    pub fn keyboard_set_numlock(&mut self, _context: &mut Context, args: &[Value]) -> gml::Result<Value> {
        expect_args!(args, [any]).map(|x| self.input_manager.key_set_numlock(x.is_truthy()))?;
        Ok(Default::default())
    }

    pub fn keyboard_key_press(&mut self, _context: &mut Context, _args: &[Value]) -> gml::Result<Value> {
        // Expected arg count: 1
        unimplemented!("Called unimplemented kernel function keyboard_key_press")
    }

    pub fn keyboard_key_release(&mut self, _context: &mut Context, _args: &[Value]) -> gml::Result<Value> {
        // Expected arg count: 1
        unimplemented!("Called unimplemented kernel function keyboard_key_release")
    }

    pub fn keyboard_set_map(&mut self, _context: &mut Context, _args: &[Value]) -> gml::Result<Value> {
        // Expected arg count: 2
        unimplemented!("Called unimplemented kernel function keyboard_set_map")
    }

    pub fn keyboard_get_map(&mut self, _context: &mut Context, _args: &[Value]) -> gml::Result<Value> {
        // Expected arg count: 1
        unimplemented!("Called unimplemented kernel function keyboard_get_map")
    }

    pub fn keyboard_unset_map(&mut self, _context: &mut Context, _args: &[Value]) -> gml::Result<Value> {
        // Expected arg count: 0
        unimplemented!("Called unimplemented kernel function keyboard_unset_map")
    }

    pub fn keyboard_check(&mut self, _context: &mut Context, args: &[Value]) -> gml::Result<Value> {
        let key = expect_args!(args, [int])?;
        match key {
            k if k < 0 => Ok(gml::FALSE.into()),
            0 => Ok((!self.input_manager.key_check_any()).into()),
            1 => Ok(self.input_manager.key_check_any().into()),
            key => Ok(self.input_manager.key_check(key as usize).into()),
        }
    }

    pub fn keyboard_check_pressed(&mut self, _context: &mut Context, args: &[Value]) -> gml::Result<Value> {
        let key = expect_args!(args, [int])?;
        match key {
            k if k < 0 => Ok(gml::FALSE.into()),
            0 => Ok((!self.input_manager.key_check_any_pressed()).into()),
            1 => Ok(self.input_manager.key_check_any_pressed().into()),
            key => Ok(self.input_manager.key_check_pressed(key as usize).into()),
        }
    }

    pub fn keyboard_check_released(&mut self, _context: &mut Context, args: &[Value]) -> gml::Result<Value> {
        let key = expect_args!(args, [int])?;
        match key {
            k if k < 0 => Ok(gml::FALSE.into()),
            0 => Ok((!self.input_manager.key_check_any_released()).into()),
            1 => Ok(self.input_manager.key_check_any_released().into()),
            key => Ok(self.input_manager.key_check_released(key as usize).into()),
        }
    }

    pub fn keyboard_check_direct(&mut self, _context: &mut Context, args: &[Value]) -> gml::Result<Value> {
        let key = expect_args!(args, [int])?;
        match key {
            k if k < 0 => Ok(gml::FALSE.into()),
            0 => Ok((!self.input_manager.key_check_any()).into()),
            1 => Ok(self.input_manager.key_check_any().into()),
            160 => Ok(self.input_manager.key_check_lshift().into()),
            161 => Ok(self.input_manager.key_check_rshift().into()),
            162 => Ok(self.input_manager.key_check_lctrl().into()),
            163 => Ok(self.input_manager.key_check_rctrl().into()),
            164 => Ok(self.input_manager.key_check_lalt().into()),
            165 => Ok(self.input_manager.key_check_ralt().into()),
            key => Ok(self.input_manager.key_check(key as usize).into()),
        }
    }

    pub fn mouse_check_button(&mut self, _context: &mut Context, args: &[Value]) -> gml::Result<Value> {
        let button = expect_args!(args, [int])?;
        match button {
            -1 => Ok(self.input_manager.mouse_check_any().into()),
            0 => Ok((!self.input_manager.mouse_check_any()).into()),
            1 => Ok(self.input_manager.mouse_check(MouseButton::Left).into()),
            2 => Ok(self.input_manager.mouse_check(MouseButton::Right).into()),
            3 => Ok(self.input_manager.mouse_check(MouseButton::Middle).into()),
            _ => Ok(gml::FALSE.into()),
        }
    }

    pub fn mouse_check_button_pressed(&mut self, _context: &mut Context, args: &[Value]) -> gml::Result<Value> {
        let button = expect_args!(args, [int])?;
        match button {
            -1 => Ok(self.input_manager.mouse_check_any_pressed().into()),
            0 => Ok((!self.input_manager.mouse_check_any_pressed()).into()),
            1 => Ok(self.input_manager.mouse_check_pressed(MouseButton::Left).into()),
            2 => Ok(self.input_manager.mouse_check_pressed(MouseButton::Right).into()),
            3 => Ok(self.input_manager.mouse_check_pressed(MouseButton::Middle).into()),
            _ => Ok(gml::FALSE.into()),
        }
    }

    pub fn mouse_check_button_released(&mut self, _context: &mut Context, args: &[Value]) -> gml::Result<Value> {
        let button = expect_args!(args, [int])?;
        match button {
            -1 => Ok(self.input_manager.mouse_check_any_released().into()),
            0 => Ok((!self.input_manager.mouse_check_any_released()).into()),
            1 => Ok(self.input_manager.mouse_check_released(MouseButton::Left).into()),
            2 => Ok(self.input_manager.mouse_check_released(MouseButton::Right).into()),
            3 => Ok(self.input_manager.mouse_check_released(MouseButton::Middle).into()),
            _ => Ok(gml::FALSE.into()),
        }
    }

    pub fn mouse_wheel_up(&mut self, _context: &mut Context, args: &[Value]) -> gml::Result<Value> {
        expect_args!(args, [])?;
        Ok(self.input_manager.mouse_check_scroll_up().into())
    }

    pub fn mouse_wheel_down(&mut self, _context: &mut Context, args: &[Value]) -> gml::Result<Value> {
        expect_args!(args, [])?;
        Ok(self.input_manager.mouse_check_scroll_down().into())
    }

    pub fn joystick_exists(&mut self, _context: &mut Context, _args: &[Value]) -> gml::Result<Value> {
        // Expected arg count: 1
        //unimplemented!("Called unimplemented kernel function joystick_exists")
        Ok(gml::FALSE.into())
    }

    pub fn joystick_direction(&mut self, _context: &mut Context, _args: &[Value]) -> gml::Result<Value> {
        // Expected arg count: 1
        //unimplemented!("Called unimplemented kernel function joystick_direction")
        Ok(101.into())
    }

    pub fn joystick_name(&mut self, _context: &mut Context, _args: &[Value]) -> gml::Result<Value> {
        // Expected arg count: 1
        //unimplemented!("Called unimplemented kernel function joystick_name")
        Ok("".into())
    }

    pub fn joystick_axes(&mut self, _context: &mut Context, _args: &[Value]) -> gml::Result<Value> {
        // Expected arg count: 1
        //unimplemented!("Called unimplemented kernel function joystick_axes")
        Ok(0.into())
    }

    pub fn joystick_buttons(&mut self, _context: &mut Context, _args: &[Value]) -> gml::Result<Value> {
        // Expected arg count: 1
        //unimplemented!("Called unimplemented kernel function joystick_buttons")
        Ok(0.into())
    }

    pub fn joystick_has_pov(&mut self, _context: &mut Context, _args: &[Value]) -> gml::Result<Value> {
        // Expected arg count: 1
        Ok(gml::FALSE.into())
    }

    pub fn joystick_check_button(&mut self, _context: &mut Context, _args: &[Value]) -> gml::Result<Value> {
        // Expected arg count: 2
        //unimplemented!("Called unimplemented kernel function joystick_check_button")
        Ok(gml::FALSE.into())
    }

    pub fn joystick_xpos(&mut self, _context: &mut Context, _args: &[Value]) -> gml::Result<Value> {
        // Expected arg count: 1
        //unimplemented!("Called unimplemented kernel function joystick_xpos")
        Ok(0.into())
    }

    pub fn joystick_ypos(&mut self, _context: &mut Context, _args: &[Value]) -> gml::Result<Value> {
        // Expected arg count: 1
        //unimplemented!("Called unimplemented kernel function joystick_ypos")
        Ok(0.into())
    }

    pub fn joystick_zpos(&mut self, _context: &mut Context, _args: &[Value]) -> gml::Result<Value> {
        // Expected arg count: 1
        //unimplemented!("Called unimplemented kernel function joystick_zpos")
        Ok(0.into())
    }

    pub fn joystick_rpos(&mut self, _context: &mut Context, _args: &[Value]) -> gml::Result<Value> {
        // Expected arg count: 1
        //unimplemented!("Called unimplemented kernel function joystick_rpos")
        Ok(0.into())
    }

    pub fn joystick_upos(&mut self, _context: &mut Context, _args: &[Value]) -> gml::Result<Value> {
        // Expected arg count: 1
        //unimplemented!("Called unimplemented kernel function joystick_upos")
        Ok(0.into())
    }

    pub fn joystick_vpos(&mut self, _context: &mut Context, _args: &[Value]) -> gml::Result<Value> {
        // Expected arg count: 1
        //unimplemented!("Called unimplemented kernel function joystick_vpos")
        Ok(0.into())
    }

    pub fn joystick_pov(&mut self, _context: &mut Context, _args: &[Value]) -> gml::Result<Value> {
        // Expected arg count: 1
        //unimplemented!("Called unimplemented kernel function joystick_pov")
        Ok((-1).into())
    }

    pub fn keyboard_clear(&mut self, _context: &mut Context, args: &[Value]) -> gml::Result<Value> {
        let key = expect_args!(args, [int])?;
        self.process_window_events();
        if key > 0 {
            self.input_manager.key_clear(key as usize);
        }
        Ok(Default::default())
    }

    pub fn mouse_clear(&mut self, _context: &mut Context, _args: &[Value]) -> gml::Result<Value> {
        // Expected arg count: 1
        unimplemented!("Called unimplemented kernel function mouse_clear")
    }

    pub fn io_clear(&mut self, _context: &mut Context, _args: &[Value]) -> gml::Result<Value> {
        self.process_window_events();
        self.input_manager.clear();
        Ok(Default::default())
    }

    pub fn io_handle(&mut self, _context: &mut Context, _args: &[Value]) -> gml::Result<Value> {
        self.process_window_events();
        Ok(Default::default())
    }

    pub fn keyboard_wait(&mut self, _context: &mut Context, _args: &[Value]) -> gml::Result<Value> {
        // Expected arg count: 0
        unimplemented!("Called unimplemented kernel function keyboard_wait")
    }

    pub fn mouse_wait(&mut self, _context: &mut Context, _args: &[Value]) -> gml::Result<Value> {
        // Expected arg count: 0
        unimplemented!("Called unimplemented kernel function mouse_wait")
    }

    pub fn mplay_init_ipx(&mut self, _context: &mut Context, _args: &[Value]) -> gml::Result<Value> {
        // Expected arg count: 0
        unimplemented!("Called unimplemented kernel function mplay_init_ipx")
    }

    pub fn mplay_init_tcpip(&mut self, _context: &mut Context, _args: &[Value]) -> gml::Result<Value> {
        // Expected arg count: 1
        unimplemented!("Called unimplemented kernel function mplay_init_tcpip")
    }

    pub fn mplay_init_modem(&mut self, _context: &mut Context, _args: &[Value]) -> gml::Result<Value> {
        // Expected arg count: 2
        unimplemented!("Called unimplemented kernel function mplay_init_modem")
    }

    pub fn mplay_init_serial(&mut self, _context: &mut Context, _args: &[Value]) -> gml::Result<Value> {
        // Expected arg count: 5
        unimplemented!("Called unimplemented kernel function mplay_init_serial")
    }

    pub fn mplay_connect_status(&mut self, _context: &mut Context, _args: &[Value]) -> gml::Result<Value> {
        // Expected arg count: 0
        unimplemented!("Called unimplemented kernel function mplay_connect_status")
    }

    pub fn mplay_end(&mut self, _context: &mut Context, _args: &[Value]) -> gml::Result<Value> {
        // Expected arg count: 0
        unimplemented!("Called unimplemented kernel function mplay_end")
    }

    pub fn mplay_session_mode(&mut self, _context: &mut Context, _args: &[Value]) -> gml::Result<Value> {
        // Expected arg count: 1
        unimplemented!("Called unimplemented kernel function mplay_session_mode")
    }

    pub fn mplay_session_create(&mut self, _context: &mut Context, _args: &[Value]) -> gml::Result<Value> {
        // Expected arg count: 3
        unimplemented!("Called unimplemented kernel function mplay_session_create")
    }

    pub fn mplay_session_find(&mut self, _context: &mut Context, _args: &[Value]) -> gml::Result<Value> {
        // Expected arg count: 0
        unimplemented!("Called unimplemented kernel function mplay_session_find")
    }

    pub fn mplay_session_name(&mut self, _context: &mut Context, _args: &[Value]) -> gml::Result<Value> {
        // Expected arg count: 1
        unimplemented!("Called unimplemented kernel function mplay_session_name")
    }

    pub fn mplay_session_join(&mut self, _context: &mut Context, _args: &[Value]) -> gml::Result<Value> {
        // Expected arg count: 2
        unimplemented!("Called unimplemented kernel function mplay_session_join")
    }

    pub fn mplay_session_status(&mut self, _context: &mut Context, _args: &[Value]) -> gml::Result<Value> {
        // Expected arg count: 0
        unimplemented!("Called unimplemented kernel function mplay_session_status")
    }

    pub fn mplay_session_end(&mut self, _context: &mut Context, _args: &[Value]) -> gml::Result<Value> {
        // Expected arg count: 0
        unimplemented!("Called unimplemented kernel function mplay_session_end")
    }

    pub fn mplay_player_find(&mut self, _context: &mut Context, _args: &[Value]) -> gml::Result<Value> {
        // Expected arg count: 0
        unimplemented!("Called unimplemented kernel function mplay_player_find")
    }

    pub fn mplay_player_name(&mut self, _context: &mut Context, _args: &[Value]) -> gml::Result<Value> {
        // Expected arg count: 1
        unimplemented!("Called unimplemented kernel function mplay_player_name")
    }

    pub fn mplay_player_id(&mut self, _context: &mut Context, _args: &[Value]) -> gml::Result<Value> {
        // Expected arg count: 1
        unimplemented!("Called unimplemented kernel function mplay_player_id")
    }

    pub fn mplay_data_write(&mut self, _context: &mut Context, _args: &[Value]) -> gml::Result<Value> {
        // Expected arg count: 2
        unimplemented!("Called unimplemented kernel function mplay_data_write")
    }

    pub fn mplay_data_read(&mut self, _context: &mut Context, _args: &[Value]) -> gml::Result<Value> {
        // Expected arg count: 1
        unimplemented!("Called unimplemented kernel function mplay_data_read")
    }

    pub fn mplay_data_mode(&mut self, _context: &mut Context, _args: &[Value]) -> gml::Result<Value> {
        // Expected arg count: 1
        unimplemented!("Called unimplemented kernel function mplay_data_mode")
    }

    pub fn mplay_message_send(&mut self, _context: &mut Context, _args: &[Value]) -> gml::Result<Value> {
        // Expected arg count: 3
        unimplemented!("Called unimplemented kernel function mplay_message_send")
    }

    pub fn mplay_message_send_guaranteed(&mut self, _context: &mut Context, _args: &[Value]) -> gml::Result<Value> {
        // Expected arg count: 3
        unimplemented!("Called unimplemented kernel function mplay_message_send_guaranteed")
    }

    pub fn mplay_message_receive(&mut self, _context: &mut Context, _args: &[Value]) -> gml::Result<Value> {
        // Expected arg count: 1
        unimplemented!("Called unimplemented kernel function mplay_message_receive")
    }

    pub fn mplay_message_id(&mut self, _context: &mut Context, _args: &[Value]) -> gml::Result<Value> {
        // Expected arg count: 0
        unimplemented!("Called unimplemented kernel function mplay_message_id")
    }

    pub fn mplay_message_value(&mut self, _context: &mut Context, _args: &[Value]) -> gml::Result<Value> {
        // Expected arg count: 0
        unimplemented!("Called unimplemented kernel function mplay_message_value")
    }

    pub fn mplay_message_player(&mut self, _context: &mut Context, _args: &[Value]) -> gml::Result<Value> {
        // Expected arg count: 0
        unimplemented!("Called unimplemented kernel function mplay_message_player")
    }

    pub fn mplay_message_name(&mut self, _context: &mut Context, _args: &[Value]) -> gml::Result<Value> {
        // Expected arg count: 0
        unimplemented!("Called unimplemented kernel function mplay_message_name")
    }

    pub fn mplay_message_count(&mut self, _context: &mut Context, _args: &[Value]) -> gml::Result<Value> {
        // Expected arg count: 1
        unimplemented!("Called unimplemented kernel function mplay_message_count")
    }

    pub fn mplay_message_clear(&mut self, _context: &mut Context, _args: &[Value]) -> gml::Result<Value> {
        // Expected arg count: 1
        unimplemented!("Called unimplemented kernel function mplay_message_clear")
    }

    pub fn mplay_ipaddress(&mut self, _context: &mut Context, _args: &[Value]) -> gml::Result<Value> {
        // Expected arg count: 0
        unimplemented!("Called unimplemented kernel function mplay_ipaddress")
    }

    pub fn event_inherited(&mut self, context: &mut Context, args: &[Value]) -> gml::Result<Value> {
        expect_args!(args, [])?;
        let parent = self
            .assets
            .objects
            .get_asset(context.event_object)
            .ok_or(gml::Error::NonexistentAsset(asset::Type::Object, context.event_object))?
            .parent_index;
        if parent >= 0 {
            self.run_instance_event(
                context.event_type,
                context.event_number as _,
                context.this,
                context.other,
                Some(parent),
            )?;
        }
        Ok(Default::default())
    }

    pub fn event_perform(&mut self, context: &mut Context, args: &[Value]) -> gml::Result<Value> {
        let (event_type, event_number) = expect_args!(args, [int, int])?;
        self.run_instance_event(event_type as _, event_number as _, context.this, context.other, None)?;
        Ok(Default::default())
    }

    pub fn event_user(&mut self, context: &mut Context, args: &[Value]) -> gml::Result<Value> {
        let number = expect_args!(args, [int])?;
        if number >= 0 && number <= 15 {
            self.run_instance_event(7, (10 + number) as _, context.this, context.other, None)?;
        }
        Ok(Default::default())
    }

    pub fn event_perform_object(&mut self, context: &mut Context, args: &[Value]) -> gml::Result<Value> {
        let (object, event_type, event_number) = expect_args!(args, [int, int, int])?;
        self.run_instance_event(event_type as _, event_number as _, context.this, context.other, Some(object))?;
        Ok(Default::default())
    }

    pub fn external_define(&mut self, _context: &mut Context, args: &[Value]) -> gml::Result<Value> {
        if let (Some(dll), Some(name), Some(calltype), Some(restype), Some(argnumb)) =
            (args.get(0), args.get(1), args.get(2), args.get(3), args.get(4))
        {
            let dll = RCStr::from(dll.clone());
            let name = RCStr::from(name.clone());
            let calltype = match calltype.round() {
                0 => external::CallConv::Cdecl,
                _ => external::CallConv::Stdcall,
            };
            let restype = match restype.round() {
                0 => external::ArgType::Real,
                _ => external::ArgType::Str,
            };
            let argnumb = argnumb.round();
            if args.len() as i32 != 5 + argnumb {
                return Err(gml::Error::WrongArgumentCount(5 + argnumb.max(5) as usize, args.len()))
            }
            let argtypes = args[5..]
                .iter()
                .map(|v| match v.round() {
                    0 => external::ArgType::Real,
                    _ => external::ArgType::Str,
                })
                .collect::<Vec<_>>();
            self.externals.push(Some(
                external::External::new(dll.as_ref(), name.as_ref(), calltype, restype, &argtypes)
                    .map_err(|e| gml::Error::FunctionError("external_define".into(), e))?,
            ));
            Ok((self.externals.len() - 1).into())
        } else {
            Err(gml::Error::WrongArgumentCount(5, args.len()))
        }
    }

    pub fn external_call(&mut self, _context: &mut Context, args: &[Value]) -> gml::Result<Value> {
        if let Some(id) = args.get(0) {
            let id = id.round();
            if let Some(external) = self.externals.get_asset(id) {
                return external.call(&args[1..])
            }
        }
        Ok(Default::default())
    }

    pub fn external_free(&mut self, _context: &mut Context, args: &[Value]) -> gml::Result<Value> {
        let dll_name = expect_args!(args, [string])?;
        for e_opt in self.externals.iter_mut() {
            if let Some(e) = e_opt {
                if e.dll_name == dll_name {
                    drop(e);
                    *e_opt = None;
                }
            }
        }
        Ok(Default::default())
    }

    pub fn get_function_address(&mut self, _context: &mut Context, _args: &[Value]) -> gml::Result<Value> {
        // Expected arg count: 1
        unimplemented!("Called unimplemented kernel function get_function_address")
    }

    pub fn external_define0(&mut self, _context: &mut Context, _args: &[Value]) -> gml::Result<Value> {
        // Expected arg count: 3
        unimplemented!("Called unimplemented kernel function external_define0")
    }

    pub fn external_call0(&mut self, _context: &mut Context, _args: &[Value]) -> gml::Result<Value> {
        // Expected arg count: 1
        unimplemented!("Called unimplemented kernel function external_call0")
    }

    pub fn external_define1(&mut self, _context: &mut Context, _args: &[Value]) -> gml::Result<Value> {
        // Expected arg count: 4
        unimplemented!("Called unimplemented kernel function external_define1")
    }

    pub fn external_call1(&mut self, _context: &mut Context, _args: &[Value]) -> gml::Result<Value> {
        // Expected arg count: 2
        unimplemented!("Called unimplemented kernel function external_call1")
    }

    pub fn external_define2(&mut self, _context: &mut Context, _args: &[Value]) -> gml::Result<Value> {
        // Expected arg count: 5
        unimplemented!("Called unimplemented kernel function external_define2")
    }

    pub fn external_call2(&mut self, _context: &mut Context, _args: &[Value]) -> gml::Result<Value> {
        // Expected arg count: 3
        unimplemented!("Called unimplemented kernel function external_call2")
    }

    pub fn external_define3(&mut self, _context: &mut Context, _args: &[Value]) -> gml::Result<Value> {
        // Expected arg count: 6
        unimplemented!("Called unimplemented kernel function external_define3")
    }

    pub fn external_call3(&mut self, _context: &mut Context, _args: &[Value]) -> gml::Result<Value> {
        // Expected arg count: 4
        unimplemented!("Called unimplemented kernel function external_call3")
    }

    pub fn external_define4(&mut self, _context: &mut Context, _args: &[Value]) -> gml::Result<Value> {
        // Expected arg count: 7
        unimplemented!("Called unimplemented kernel function external_define4")
    }

    pub fn external_call4(&mut self, _context: &mut Context, _args: &[Value]) -> gml::Result<Value> {
        // Expected arg count: 5
        unimplemented!("Called unimplemented kernel function external_call4")
    }

    pub fn external_define5(&mut self, _context: &mut Context, _args: &[Value]) -> gml::Result<Value> {
        // Expected arg count: 3
        unimplemented!("Called unimplemented kernel function external_define5")
    }

    pub fn external_call5(&mut self, _context: &mut Context, _args: &[Value]) -> gml::Result<Value> {
        // Expected arg count: 6
        unimplemented!("Called unimplemented kernel function external_call5")
    }

    pub fn external_define6(&mut self, _context: &mut Context, _args: &[Value]) -> gml::Result<Value> {
        // Expected arg count: 3
        unimplemented!("Called unimplemented kernel function external_define6")
    }

    pub fn external_call6(&mut self, _context: &mut Context, _args: &[Value]) -> gml::Result<Value> {
        // Expected arg count: 7
        unimplemented!("Called unimplemented kernel function external_call6")
    }

    pub fn external_define7(&mut self, _context: &mut Context, _args: &[Value]) -> gml::Result<Value> {
        // Expected arg count: 3
        unimplemented!("Called unimplemented kernel function external_define7")
    }

    pub fn external_call7(&mut self, _context: &mut Context, _args: &[Value]) -> gml::Result<Value> {
        // Expected arg count: 8
        unimplemented!("Called unimplemented kernel function external_call7")
    }

    pub fn external_define8(&mut self, _context: &mut Context, _args: &[Value]) -> gml::Result<Value> {
        // Expected arg count: 3
        unimplemented!("Called unimplemented kernel function external_define8")
    }

    pub fn external_call8(&mut self, _context: &mut Context, _args: &[Value]) -> gml::Result<Value> {
        // Expected arg count: 9
        unimplemented!("Called unimplemented kernel function external_call8")
    }

    pub fn execute_string(&mut self, context: &mut Context, args: &[Value]) -> gml::Result<Value> {
        if let Some(Value::Str(code)) = args.get(0) {
            match self.compiler.compile(code.as_ref()) {
                Ok(instrs) => {
                    let mut new_args: [Value; 16] = Default::default();
                    for (src, dest) in args[1..].iter().zip(new_args.iter_mut()) {
                        *dest = src.clone();
                    }
                    let mut new_context = Context {
                        arguments: new_args,
                        locals: DummyFieldHolder::new(),
                        return_value: Default::default(),
                        ..*context
                    };
                    self.execute(&instrs, &mut new_context)?;
                    Ok(new_context.return_value)
                },
                Err(e) => Err(gml::Error::FunctionError("execute_string".into(), e.message)),
            }
        } else {
            // eg execute_string(42) - does nothing, returns 0
            Ok(Default::default())
        }
    }

    pub fn execute_file(&mut self, context: &mut Context, args: &[Value]) -> gml::Result<Value> {
        if let Some(Value::Str(path)) = args.get(0) {
            let mut new_args: [Value; 16] = Default::default();
            for (src, dest) in args.iter().zip(new_args.iter_mut()) {
                *dest = src.clone();
            }
            match std::fs::read_to_string(path.to_string()) {
                Ok(code) => {
                    new_args[0] = code.into();
                    self.execute_string(context, &new_args)
                },
                Err(e) => Err(gml::Error::FunctionError("execute_file".into(), format!("{}", e))),
            }
        } else {
            Err(gml::Error::FunctionError("execute_file".into(), "Trying to execute a number.".to_string()))
        }
    }

    pub fn window_handle(&mut self, _context: &mut Context, args: &[Value]) -> gml::Result<Value> {
        expect_args!(args, [])?;
        return Ok(self.window.window_handle().into())
    }

    pub fn show_debug_message(&mut self, _context: &mut Context, args: &[Value]) -> gml::Result<Value> {
        let message = expect_args!(args, [any])?;
        println!("{}", message.repr());
        Ok(Default::default())
    }

    pub fn set_program_priority(&mut self, _context: &mut Context, _args: &[Value]) -> gml::Result<Value> {
        // Expected arg count: 1
        unimplemented!("Called unimplemented kernel function set_program_priority")
    }

    pub fn set_application_title(&mut self, _context: &mut Context, _args: &[Value]) -> gml::Result<Value> {
        // In GM8, the game is made out of two windows. One is the one you see, and its caption is
        // managed by room_caption and (somewhat) window_set_caption. The other's caption is set by
        // set_application_title, and its caption only shows up in the taskbar and task manager.
        // The emulator only uses one window, and emulating this behaviour isn't possible with just
        // one window, so emulating set_application_title isn't possible.
        // It's a write-only attribute, so simply making it a NOP doesn't hurt anything.
        Ok(Default::default())
    }

    pub fn variable_global_exists(&mut self, _context: &mut Context, args: &[Value]) -> gml::Result<Value> {
        let identifier = expect_args!(args, [string])?;
        if let Some(var) = mappings::get_instance_variable_by_name(identifier.as_ref()) {
            Ok(self.globals.vars.contains_key(var).into())
        } else {
            let field_id = self.compiler.get_field_id(identifier.as_ref());
            Ok(self.globals.fields.contains_key(&field_id).into())
        }
    }

    pub fn variable_global_get(&mut self, context: &mut Context, args: &[Value]) -> gml::Result<Value> {
        let identifier = expect_args!(args, [any])?;
        self.variable_global_array_get(context, &[identifier, 0.into()])
    }

    pub fn variable_global_array_get(&mut self, _context: &mut Context, args: &[Value]) -> gml::Result<Value> {
        let (identifier, index) = expect_args!(args, [string, int])?;
        let index = index as u32;
        if let Some(var) = mappings::get_instance_variable_by_name(identifier.as_ref()) {
            Ok(self.globals.vars.get(var).and_then(|x| x.get(index)).unwrap_or_default())
        } else {
            let field_id = self.compiler.get_field_id(identifier.as_ref());
            Ok(self.globals.fields.get(&field_id).and_then(|x| x.get(index)).unwrap_or_default())
        }
    }

    pub fn variable_global_array2_get(&mut self, context: &mut Context, args: &[Value]) -> gml::Result<Value> {
        let (identifier, index1, index2) = expect_args!(args, [any, int, int])?;
        self.variable_global_array_get(context, &[identifier, ((index1 * 32000) + index2).into()])
    }

    pub fn variable_global_set(&mut self, context: &mut Context, args: &[Value]) -> gml::Result<Value> {
        let (identifier, value) = expect_args!(args, [any, any])?;
        self.variable_global_array_set(context, &[identifier, 0.into(), value])
    }

    pub fn variable_global_array_set(&mut self, _context: &mut Context, args: &[Value]) -> gml::Result<Value> {
        let (identifier, index, value) = expect_args!(args, [string, int, any])?;
        let index = index as u32;
        if let Some(var) = mappings::get_instance_variable_by_name(identifier.as_ref()) {
            if let Some(field) = self.globals.vars.get_mut(var) {
                field.set(index, value);
            } else {
                self.globals.vars.insert(*var, Field::new(index, value));
            }
        } else {
            let field_id = self.compiler.get_field_id(identifier.as_ref());
            if let Some(field) = self.globals.fields.get_mut(&field_id) {
                field.set(index, value);
            } else {
                self.globals.fields.insert(field_id, Field::new(index, value));
            }
        }
        Ok(Default::default())
    }

    pub fn variable_global_array2_set(&mut self, context: &mut Context, args: &[Value]) -> gml::Result<Value> {
        let (identifier, index1, index2, value) = expect_args!(args, [any, int, int, any])?;
        self.variable_global_array_get(context, &[identifier, ((index1 * 32000) + index2).into(), value])
    }

    pub fn variable_local_exists(&mut self, context: &mut Context, args: &[Value]) -> gml::Result<Value> {
        let identifier = expect_args!(args, [string])?;
        if mappings::get_instance_variable_by_name(identifier.as_ref()).is_some() {
            Ok(gml::TRUE.into())
        } else {
            let instance = self.instance_list.get(context.this);
            let field_id = self.compiler.get_field_id(identifier.as_ref());
            Ok(instance.fields.borrow().contains_key(&field_id).into())
        }
    }

    pub fn variable_local_get(&mut self, context: &mut Context, args: &[Value]) -> gml::Result<Value> {
        let identifier = expect_args!(args, [any])?;
        self.variable_local_array_get(context, &[identifier, 0.into()])
    }

    pub fn variable_local_array_get(&mut self, context: &mut Context, args: &[Value]) -> gml::Result<Value> {
        let (identifier, index) = expect_args!(args, [string, int])?;
        let index = index as u32;
        if let Some(var) = mappings::get_instance_variable_by_name(identifier.as_ref()) {
            self.get_instance_var(context.this, var, index, context)
        } else {
            let instance = self.instance_list.get(context.this);
            let field_id = self.compiler.get_field_id(identifier.as_ref());
            Ok(instance.fields.borrow().get(&field_id).and_then(|x| x.get(index)).unwrap_or_default())
        }
    }

    pub fn variable_local_array2_get(&mut self, context: &mut Context, args: &[Value]) -> gml::Result<Value> {
        let (identifier, index1, index2) = expect_args!(args, [any, int, int])?;
        self.variable_local_array_get(context, &[identifier, ((index1 * 32000) + index2).into()])
    }

    pub fn variable_local_set(&mut self, context: &mut Context, args: &[Value]) -> gml::Result<Value> {
        let (identifier, value) = expect_args!(args, [any, any])?;
        self.variable_local_array_set(context, &[identifier, 0.into(), value])
    }

    pub fn variable_local_array_set(&mut self, context: &mut Context, args: &[Value]) -> gml::Result<Value> {
        let (identifier, index, value) = expect_args!(args, [string, int, any])?;
        let index = index as u32;
        if let Some(var) = mappings::get_instance_variable_by_name(identifier.as_ref()) {
            self.set_instance_var(context.this, var, index, value, context)?;
        } else {
            let mut fields = self.instance_list.get(context.this).fields.borrow_mut();
            let field_id = self.compiler.get_field_id(identifier.as_ref());
            if let Some(field) = fields.get_mut(&field_id) {
                field.set(index, value);
            } else {
                fields.insert(field_id, Field::new(index, value));
            }
        }
        Ok(Default::default())
    }

    pub fn variable_local_array2_set(&mut self, context: &mut Context, args: &[Value]) -> gml::Result<Value> {
        let (identifier, index1, index2, value) = expect_args!(args, [any, int, int, any])?;
        self.variable_global_array_get(context, &[identifier, ((index1 * 32000) + index2).into(), value])
    }

    pub fn clipboard_has_text(&mut self, _context: &mut Context, _args: &[Value]) -> gml::Result<Value> {
        // Expected arg count: 0
        unimplemented!("Called unimplemented kernel function clipboard_has_text")
    }

    pub fn clipboard_set_text(&mut self, _context: &mut Context, _args: &[Value]) -> gml::Result<Value> {
        // Expected arg count: 1
        unimplemented!("Called unimplemented kernel function clipboard_set_text")
    }

    pub fn clipboard_get_text(&mut self, _context: &mut Context, _args: &[Value]) -> gml::Result<Value> {
        // Expected arg count: 0
        unimplemented!("Called unimplemented kernel function clipboard_get_text")
    }

    pub fn date_current_datetime(&mut self, _context: &mut Context, _args: &[Value]) -> gml::Result<Value> {
        Ok(DateTime::now_or_nanos(self.spoofed_time_nanos).into())
    }

    pub fn date_current_date(&mut self, _context: &mut Context, _args: &[Value]) -> gml::Result<Value> {
        Ok(DateTime::now_or_nanos(self.spoofed_time_nanos).date().into())
    }

    pub fn date_current_time(&mut self, _context: &mut Context, _args: &[Value]) -> gml::Result<Value> {
        Ok(DateTime::now_or_nanos(self.spoofed_time_nanos).time().into())
    }

    pub fn date_create_datetime(&mut self, _context: &mut Context, args: &[Value]) -> gml::Result<Value> {
        let (year, month, day, hour, minute, second) = expect_args!(args, [int, int, int, int, int, int])?;
        Ok(DateTime::from_ymd(year, month, day)
            .and_then(|d| DateTime::from_hms(hour, minute, second).map(|t| Real::from(d) + t.into()))
            .unwrap_or(0.into())
            .into())
    }

    pub fn date_create_date(&mut self, _context: &mut Context, args: &[Value]) -> gml::Result<Value> {
        let (year, month, day) = expect_args!(args, [int, int, int])?;
        Ok(DateTime::from_ymd(year, month, day).map(Real::from).unwrap_or(0.into()).into())
    }

    pub fn date_create_time(&mut self, _context: &mut Context, args: &[Value]) -> gml::Result<Value> {
        let (hour, minute, second) = expect_args!(args, [int, int, int])?;
        Ok(DateTime::from_hms(hour, minute, second).map(Real::from).unwrap_or(0.into()).into())
    }

    pub fn date_valid_datetime(&mut self, _context: &mut Context, args: &[Value]) -> gml::Result<Value> {
        let (year, month, day, hour, minute, second) = expect_args!(args, [int, int, int, int, int, int])?;
        Ok(DateTime::from_ymd(year, month, day).and_then(|_| DateTime::from_hms(hour, minute, second)).is_some().into())
    }

    pub fn date_valid_date(&mut self, _context: &mut Context, _args: &[Value]) -> gml::Result<Value> {
        // Expected arg count: 3
        unimplemented!("Called unimplemented kernel function date_valid_date")
    }

    pub fn date_valid_time(&mut self, _context: &mut Context, _args: &[Value]) -> gml::Result<Value> {
        // Expected arg count: 3
        unimplemented!("Called unimplemented kernel function date_valid_time")
    }

    pub fn date_inc_year(&mut self, _context: &mut Context, _args: &[Value]) -> gml::Result<Value> {
        // Expected arg count: 2
        unimplemented!("Called unimplemented kernel function date_inc_year")
    }

    pub fn date_inc_month(&mut self, _context: &mut Context, _args: &[Value]) -> gml::Result<Value> {
        // Expected arg count: 2
        unimplemented!("Called unimplemented kernel function date_inc_month")
    }

    pub fn date_inc_week(&mut self, _context: &mut Context, _args: &[Value]) -> gml::Result<Value> {
        // Expected arg count: 2
        unimplemented!("Called unimplemented kernel function date_inc_week")
    }

    pub fn date_inc_day(&mut self, _context: &mut Context, _args: &[Value]) -> gml::Result<Value> {
        // Expected arg count: 2
        unimplemented!("Called unimplemented kernel function date_inc_day")
    }

    pub fn date_inc_hour(&mut self, _context: &mut Context, _args: &[Value]) -> gml::Result<Value> {
        // Expected arg count: 2
        unimplemented!("Called unimplemented kernel function date_inc_hour")
    }

    pub fn date_inc_minute(&mut self, _context: &mut Context, _args: &[Value]) -> gml::Result<Value> {
        // Expected arg count: 2
        unimplemented!("Called unimplemented kernel function date_inc_minute")
    }

    pub fn date_inc_second(&mut self, _context: &mut Context, _args: &[Value]) -> gml::Result<Value> {
        // Expected arg count: 2
        unimplemented!("Called unimplemented kernel function date_inc_second")
    }

    pub fn date_get_year(&mut self, _context: &mut Context, args: &[Value]) -> gml::Result<Value> {
        let datetime = expect_args!(args, [real])?;
        Ok(DateTime::from(datetime).year().into())
    }

    pub fn date_get_month(&mut self, _context: &mut Context, args: &[Value]) -> gml::Result<Value> {
        let datetime = expect_args!(args, [real])?;
        Ok(DateTime::from(datetime).month().into())
    }

    pub fn date_get_week(&mut self, _context: &mut Context, args: &[Value]) -> gml::Result<Value> {
        let datetime = expect_args!(args, [real])?;
        Ok(DateTime::from(datetime).week().into())
    }

    pub fn date_get_day(&mut self, _context: &mut Context, args: &[Value]) -> gml::Result<Value> {
        let datetime = expect_args!(args, [real])?;
        Ok(DateTime::from(datetime).day().into())
    }

    pub fn date_get_hour(&mut self, _context: &mut Context, args: &[Value]) -> gml::Result<Value> {
        let datetime = expect_args!(args, [real])?;
        Ok(DateTime::from(datetime).hour().into())
    }

    pub fn date_get_minute(&mut self, _context: &mut Context, args: &[Value]) -> gml::Result<Value> {
        let datetime = expect_args!(args, [real])?;
        Ok(DateTime::from(datetime).minute().into())
    }

    pub fn date_get_second(&mut self, _context: &mut Context, args: &[Value]) -> gml::Result<Value> {
        let datetime = expect_args!(args, [real])?;
        Ok(DateTime::from(datetime).second().into())
    }

    pub fn date_get_weekday(&mut self, _context: &mut Context, args: &[Value]) -> gml::Result<Value> {
        let datetime = expect_args!(args, [real])?;
        Ok(DateTime::from(datetime).weekday().into())
    }

    pub fn date_get_day_of_year(&mut self, _context: &mut Context, _args: &[Value]) -> gml::Result<Value> {
        // Expected arg count: 1
        unimplemented!("Called unimplemented kernel function date_get_day_of_year")
    }

    pub fn date_get_hour_of_year(&mut self, _context: &mut Context, _args: &[Value]) -> gml::Result<Value> {
        // Expected arg count: 1
        unimplemented!("Called unimplemented kernel function date_get_hour_of_year")
    }

    pub fn date_get_minute_of_year(&mut self, _context: &mut Context, _args: &[Value]) -> gml::Result<Value> {
        // Expected arg count: 1
        unimplemented!("Called unimplemented kernel function date_get_minute_of_year")
    }

    pub fn date_get_second_of_year(&mut self, _context: &mut Context, _args: &[Value]) -> gml::Result<Value> {
        // Expected arg count: 1
        unimplemented!("Called unimplemented kernel function date_get_second_of_year")
    }

    pub fn date_year_span(&mut self, _context: &mut Context, _args: &[Value]) -> gml::Result<Value> {
        // Expected arg count: 2
        unimplemented!("Called unimplemented kernel function date_year_span")
    }

    pub fn date_month_span(&mut self, _context: &mut Context, _args: &[Value]) -> gml::Result<Value> {
        // Expected arg count: 2
        unimplemented!("Called unimplemented kernel function date_month_span")
    }

    pub fn date_week_span(&mut self, _context: &mut Context, _args: &[Value]) -> gml::Result<Value> {
        // Expected arg count: 2
        unimplemented!("Called unimplemented kernel function date_week_span")
    }

    pub fn date_day_span(&mut self, _context: &mut Context, _args: &[Value]) -> gml::Result<Value> {
        // Expected arg count: 2
        unimplemented!("Called unimplemented kernel function date_day_span")
    }

    pub fn date_hour_span(&mut self, _context: &mut Context, _args: &[Value]) -> gml::Result<Value> {
        // Expected arg count: 2
        unimplemented!("Called unimplemented kernel function date_hour_span")
    }

    pub fn date_minute_span(&mut self, _context: &mut Context, _args: &[Value]) -> gml::Result<Value> {
        // Expected arg count: 2
        unimplemented!("Called unimplemented kernel function date_minute_span")
    }

    pub fn date_second_span(&mut self, _context: &mut Context, _args: &[Value]) -> gml::Result<Value> {
        // Expected arg count: 2
        unimplemented!("Called unimplemented kernel function date_second_span")
    }

    pub fn date_compare_datetime(&mut self, _context: &mut Context, _args: &[Value]) -> gml::Result<Value> {
        // Expected arg count: 2
        unimplemented!("Called unimplemented kernel function date_compare_datetime")
    }

    pub fn date_compare_date(&mut self, _context: &mut Context, _args: &[Value]) -> gml::Result<Value> {
        // Expected arg count: 2
        unimplemented!("Called unimplemented kernel function date_compare_date")
    }

    pub fn date_compare_time(&mut self, _context: &mut Context, _args: &[Value]) -> gml::Result<Value> {
        // Expected arg count: 2
        unimplemented!("Called unimplemented kernel function date_compare_time")
    }

    pub fn date_date_of(&mut self, _context: &mut Context, _args: &[Value]) -> gml::Result<Value> {
        // Expected arg count: 1
        unimplemented!("Called unimplemented kernel function date_date_of")
    }

    pub fn date_time_of(&mut self, _context: &mut Context, _args: &[Value]) -> gml::Result<Value> {
        // Expected arg count: 1
        unimplemented!("Called unimplemented kernel function date_time_of")
    }

    pub fn date_datetime_string(&mut self, _context: &mut Context, _args: &[Value]) -> gml::Result<Value> {
        // Expected arg count: 1
        unimplemented!("Called unimplemented kernel function date_datetime_string")
    }

    pub fn date_date_string(&mut self, _context: &mut Context, _args: &[Value]) -> gml::Result<Value> {
        // Expected arg count: 1
        unimplemented!("Called unimplemented kernel function date_date_string")
    }

    pub fn date_time_string(&mut self, _context: &mut Context, _args: &[Value]) -> gml::Result<Value> {
        // Expected arg count: 1
        unimplemented!("Called unimplemented kernel function date_time_string")
    }

    pub fn date_days_in_month(&mut self, _context: &mut Context, _args: &[Value]) -> gml::Result<Value> {
        // Expected arg count: 1
        unimplemented!("Called unimplemented kernel function date_days_in_month")
    }

    pub fn date_days_in_year(&mut self, _context: &mut Context, _args: &[Value]) -> gml::Result<Value> {
        // Expected arg count: 1
        unimplemented!("Called unimplemented kernel function date_days_in_year")
    }

    pub fn date_leap_year(&mut self, _context: &mut Context, _args: &[Value]) -> gml::Result<Value> {
        // Expected arg count: 1
        unimplemented!("Called unimplemented kernel function date_leap_year")
    }

    pub fn date_is_today(&mut self, _context: &mut Context, _args: &[Value]) -> gml::Result<Value> {
        // Expected arg count: 1
        unimplemented!("Called unimplemented kernel function date_is_today")
    }

    pub fn sprite_name(&mut self, context: &mut Context, args: &[Value]) -> gml::Result<Value> {
        self.sprite_get_name(context, args)
    }

    pub fn sprite_exists(&mut self, _context: &mut Context, args: &[Value]) -> gml::Result<Value> {
        let sprite = expect_args!(args, [int])?;
        Ok(self.assets.sprites.get_asset(sprite).is_some().into())
    }

    pub fn sprite_get_name(&mut self, _context: &mut Context, args: &[Value]) -> gml::Result<Value> {
        let sprite = expect_args!(args, [int])?;
        if let Some(sprite) = self.assets.sprites.get_asset(sprite) {
            Ok(sprite.name.to_string().into())
        } else {
            Ok("<undefined>".into())
        }
    }

    pub fn sprite_get_number(&mut self, _context: &mut Context, args: &[Value]) -> gml::Result<Value> {
        let sprite = expect_args!(args, [int])?;
        if let Some(sprite) = self.assets.sprites.get_asset(sprite) {
            Ok(sprite.frames.len().into())
        } else {
            Ok(Value::Real(Real::from(-1.0)))
        }
    }

    pub fn sprite_get_width(&mut self, _context: &mut Context, args: &[Value]) -> gml::Result<Value> {
        let sprite = expect_args!(args, [int])?;
        if let Some(sprite) = self.assets.sprites.get_asset(sprite) {
            Ok(sprite.width.into())
        } else {
            Ok(Value::Real(Real::from(-1.0)))
        }
    }

    pub fn sprite_get_height(&mut self, _context: &mut Context, args: &[Value]) -> gml::Result<Value> {
        let sprite = expect_args!(args, [int])?;
        if let Some(sprite) = self.assets.sprites.get_asset(sprite) {
            Ok(sprite.height.into())
        } else {
            Ok(Value::Real(Real::from(-1.0)))
        }
    }

    pub fn sprite_get_xoffset(&mut self, _context: &mut Context, args: &[Value]) -> gml::Result<Value> {
        let sprite = expect_args!(args, [int])?;
        if let Some(sprite) = self.assets.sprites.get_asset(sprite) {
            Ok(sprite.origin_x.into())
        } else {
            Ok(Value::Real(Real::from(-1.0)))
        }
    }

    pub fn sprite_get_yoffset(&mut self, _context: &mut Context, args: &[Value]) -> gml::Result<Value> {
        let sprite = expect_args!(args, [int])?;
        if let Some(sprite) = self.assets.sprites.get_asset(sprite) {
            Ok(sprite.origin_y.into())
        } else {
            Ok(Value::Real(Real::from(-1.0)))
        }
    }

    pub fn sprite_get_bbox_left(&mut self, _context: &mut Context, args: &[Value]) -> gml::Result<Value> {
        let sprite = expect_args!(args, [int])?;
        if let Some(sprite) = self.assets.sprites.get_asset(sprite) {
            Ok(sprite.bbox_left.into())
        } else {
            Ok(Value::Real(Real::from(-1.0)))
        }
    }

    pub fn sprite_get_bbox_right(&mut self, _context: &mut Context, args: &[Value]) -> gml::Result<Value> {
        let sprite = expect_args!(args, [int])?;
        if let Some(sprite) = self.assets.sprites.get_asset(sprite) {
            Ok(sprite.bbox_right.into())
        } else {
            Ok(Value::Real(Real::from(-1.0)))
        }
    }

    pub fn sprite_get_bbox_top(&mut self, _context: &mut Context, args: &[Value]) -> gml::Result<Value> {
        let sprite = expect_args!(args, [int])?;
        if let Some(sprite) = self.assets.sprites.get_asset(sprite) {
            Ok(sprite.bbox_top.into())
        } else {
            Ok(Value::Real(Real::from(-1.0)))
        }
    }

    pub fn sprite_get_bbox_bottom(&mut self, _context: &mut Context, args: &[Value]) -> gml::Result<Value> {
        let sprite = expect_args!(args, [int])?;
        if let Some(sprite) = self.assets.sprites.get_asset(sprite) {
            Ok(sprite.bbox_bottom.into())
        } else {
            Ok(Value::Real(Real::from(-1.0)))
        }
    }

    pub fn sprite_set_offset(&mut self, _context: &mut Context, _args: &[Value]) -> gml::Result<Value> {
        // Expected arg count: 3
        unimplemented!("Called unimplemented kernel function sprite_set_offset")
    }

    pub fn sprite_set_alpha_from_sprite(&mut self, _context: &mut Context, _args: &[Value]) -> gml::Result<Value> {
        // Expected arg count: 2
        unimplemented!("Called unimplemented kernel function sprite_set_alpha_from_sprite")
    }

    pub fn sprite_create_from_screen(&mut self, _context: &mut Context, _args: &[Value]) -> gml::Result<Value> {
        // Expected arg count: 8
        unimplemented!("Called unimplemented kernel function sprite_create_from_screen")
    }

    pub fn sprite_add_from_screen(&mut self, _context: &mut Context, _args: &[Value]) -> gml::Result<Value> {
        // Expected arg count: 7
        unimplemented!("Called unimplemented kernel function sprite_add_from_screen")
    }

    pub fn sprite_create_from_surface(&mut self, _context: &mut Context, _args: &[Value]) -> gml::Result<Value> {
        // Expected arg count: 9
        unimplemented!("Called unimplemented kernel function sprite_create_from_surface")
    }

    pub fn sprite_add_from_surface(&mut self, _context: &mut Context, _args: &[Value]) -> gml::Result<Value> {
        // Expected arg count: 8
        unimplemented!("Called unimplemented kernel function sprite_add_from_surface")
    }

    pub fn sprite_add(&mut self, _context: &mut Context, _args: &[Value]) -> gml::Result<Value> {
        // Expected arg count: 6
        unimplemented!("Called unimplemented kernel function sprite_add")
    }

    pub fn sprite_replace(&mut self, _context: &mut Context, _args: &[Value]) -> gml::Result<Value> {
        // Expected arg count: 7
        unimplemented!("Called unimplemented kernel function sprite_replace")
    }

    pub fn sprite_add_sprite(&mut self, _context: &mut Context, _args: &[Value]) -> gml::Result<Value> {
        // Expected arg count: 1
        unimplemented!("Called unimplemented kernel function sprite_add_sprite")
    }

    pub fn sprite_replace_sprite(&mut self, _context: &mut Context, _args: &[Value]) -> gml::Result<Value> {
        // Expected arg count: 2
        unimplemented!("Called unimplemented kernel function sprite_replace_sprite")
    }

    pub fn sprite_delete(&mut self, _context: &mut Context, _args: &[Value]) -> gml::Result<Value> {
        // Expected arg count: 1
        unimplemented!("Called unimplemented kernel function sprite_delete")
    }

    pub fn sprite_duplicate(&mut self, _context: &mut Context, _args: &[Value]) -> gml::Result<Value> {
        // Expected arg count: 1
        unimplemented!("Called unimplemented kernel function sprite_duplicate")
    }

    pub fn sprite_assign(&mut self, _context: &mut Context, _args: &[Value]) -> gml::Result<Value> {
        // Expected arg count: 2
        unimplemented!("Called unimplemented kernel function sprite_assign")
    }

    pub fn sprite_merge(&mut self, _context: &mut Context, _args: &[Value]) -> gml::Result<Value> {
        // Expected arg count: 2
        unimplemented!("Called unimplemented kernel function sprite_merge")
    }

    pub fn sprite_save(&mut self, _context: &mut Context, args: &[Value]) -> gml::Result<Value> {
        let (sprite_id, subimg, fname) = expect_args!(args, [int, int, string])?;
        if let Some(sprite) = self.assets.sprites.get_asset(sprite_id) {
            let image_index = subimg % sprite.frames.len() as i32;
            if let Some(atlas_ref) = sprite.frames.get(image_index as usize).map(|x| &x.atlas_ref) {
                // get RGBA
                if let Err(e) = file::save_image(
                    fname.as_ref(),
                    atlas_ref.w as u32,
                    atlas_ref.h as u32,
                    self.renderer.dump_sprite(atlas_ref),
                ) {
                    return Err(gml::Error::FunctionError("sprite_save".into(), e.into()))
                }
            }
        }
        Ok(Default::default())
    }

    pub fn sprite_save_strip(&mut self, _context: &mut Context, _args: &[Value]) -> gml::Result<Value> {
        // Expected arg count: 2
        unimplemented!("Called unimplemented kernel function sprite_save_strip")
    }

    pub fn sprite_collision_mask(&mut self, _context: &mut Context, _args: &[Value]) -> gml::Result<Value> {
        // Expected arg count: 9
        unimplemented!("Called unimplemented kernel function sprite_collision_mask")
    }

    pub fn sprite_set_cache_size(&mut self, _context: &mut Context, _args: &[Value]) -> gml::Result<Value> {
        // Expected arg count: 2
        unimplemented!("Called unimplemented kernel function sprite_set_cache_size")
    }

    pub fn sprite_set_cache_size_ext(&mut self, _context: &mut Context, _args: &[Value]) -> gml::Result<Value> {
        // Expected arg count: 3
        unimplemented!("Called unimplemented kernel function sprite_set_cache_size_ext")
    }

    pub fn background_name(&mut self, context: &mut Context, args: &[Value]) -> gml::Result<Value> {
        self.background_get_name(context, args)
    }

    pub fn background_exists(&mut self, _context: &mut Context, args: &[Value]) -> gml::Result<Value> {
        let background_id = expect_args!(args, [int])?;
        Ok(self.assets.backgrounds.get_asset(background_id).is_some().into())
    }

    pub fn background_get_name(&mut self, _context: &mut Context, args: &[Value]) -> gml::Result<Value> {
        let background_id = expect_args!(args, [int])?;
        if let Some(background) = self.assets.backgrounds.get_asset(background_id) {
            Ok(background.name.clone().into())
        } else {
            Ok("<undefined>".into())
        }
    }

    pub fn background_get_width(&mut self, _context: &mut Context, args: &[Value]) -> gml::Result<Value> {
        let background_id = expect_args!(args, [int])?;
        if let Some(background) = self.assets.backgrounds.get_asset(background_id) {
            Ok(background.width.into())
        } else {
            Ok((-1).into())
        }
    }

    pub fn background_get_height(&mut self, _context: &mut Context, args: &[Value]) -> gml::Result<Value> {
        let background_id = expect_args!(args, [int])?;
        if let Some(background) = self.assets.backgrounds.get_asset(background_id) {
            Ok(background.height.into())
        } else {
            Ok((-1).into())
        }
    }

    pub fn background_set_alpha_from_background(
        &mut self,
        _context: &mut Context,
        _args: &[Value],
    ) -> gml::Result<Value> {
        // Expected arg count: 2
        unimplemented!("Called unimplemented kernel function background_set_alpha_from_background")
    }

    pub fn background_create_from_screen(&mut self, _context: &mut Context, _args: &[Value]) -> gml::Result<Value> {
        // Expected arg count: 6
        unimplemented!("Called unimplemented kernel function background_create_from_screen")
    }

    pub fn background_create_from_surface(&mut self, _context: &mut Context, _args: &[Value]) -> gml::Result<Value> {
        // Expected arg count: 7
        unimplemented!("Called unimplemented kernel function background_create_from_surface")
    }

    pub fn background_create_color(&mut self, _context: &mut Context, _args: &[Value]) -> gml::Result<Value> {
        // Expected arg count: 3
        unimplemented!("Called unimplemented kernel function background_create_color")
    }

    pub fn background_create_gradient(&mut self, _context: &mut Context, _args: &[Value]) -> gml::Result<Value> {
        // Expected arg count: 5
        unimplemented!("Called unimplemented kernel function background_create_gradient")
    }

    pub fn background_add(&mut self, _context: &mut Context, _args: &[Value]) -> gml::Result<Value> {
        // Expected arg count: 3
        unimplemented!("Called unimplemented kernel function background_add")
    }

    pub fn background_replace(&mut self, _context: &mut Context, _args: &[Value]) -> gml::Result<Value> {
        // Expected arg count: 4
        unimplemented!("Called unimplemented kernel function background_replace")
    }

    pub fn background_add_background(&mut self, _context: &mut Context, _args: &[Value]) -> gml::Result<Value> {
        // Expected arg count: 1
        unimplemented!("Called unimplemented kernel function background_add_background")
    }

    pub fn background_replace_background(&mut self, _context: &mut Context, _args: &[Value]) -> gml::Result<Value> {
        // Expected arg count: 2
        unimplemented!("Called unimplemented kernel function background_replace_background")
    }

    pub fn background_delete(&mut self, _context: &mut Context, _args: &[Value]) -> gml::Result<Value> {
        // Expected arg count: 1
        unimplemented!("Called unimplemented kernel function background_delete")
    }

    pub fn background_duplicate(&mut self, _context: &mut Context, _args: &[Value]) -> gml::Result<Value> {
        // Expected arg count: 1
        unimplemented!("Called unimplemented kernel function background_duplicate")
    }

    pub fn background_assign(&mut self, _context: &mut Context, _args: &[Value]) -> gml::Result<Value> {
        // Expected arg count: 2
        unimplemented!("Called unimplemented kernel function background_assign")
    }

    pub fn background_save(&mut self, _context: &mut Context, args: &[Value]) -> gml::Result<Value> {
        let (background_id, fname) = expect_args!(args, [int, string])?;
        if let Some(background) = self.assets.backgrounds.get_asset(background_id) {
            if let Some(atlas_ref) = background.atlas_ref.as_ref() {
                // get RGBA
                if let Err(e) = file::save_image(
                    fname.as_ref(),
                    atlas_ref.w as u32,
                    atlas_ref.h as u32,
                    self.renderer.dump_sprite(atlas_ref),
                ) {
                    return Err(gml::Error::FunctionError("background_save".into(), e.into()))
                }
            }
        }
        Ok(Default::default())
    }

    pub fn sound_name(&mut self, _context: &mut Context, _args: &[Value]) -> gml::Result<Value> {
        // Expected arg count: 1
        unimplemented!("Called unimplemented kernel function sound_name")
    }

    pub fn sound_exists(&mut self, _context: &mut Context, _args: &[Value]) -> gml::Result<Value> {
        // Expected arg count: 1
        unimplemented!("Called unimplemented kernel function sound_exists")
    }

    pub fn sound_get_name(&mut self, _context: &mut Context, _args: &[Value]) -> gml::Result<Value> {
        // Expected arg count: 1
        unimplemented!("Called unimplemented kernel function sound_get_name")
    }

    pub fn sound_get_kind(&mut self, _context: &mut Context, _args: &[Value]) -> gml::Result<Value> {
        // Expected arg count: 1
        unimplemented!("Called unimplemented kernel function sound_get_kind")
    }

    pub fn sound_get_preload(&mut self, _context: &mut Context, _args: &[Value]) -> gml::Result<Value> {
        // Expected arg count: 1
        unimplemented!("Called unimplemented kernel function sound_get_preload")
    }

    pub fn sound_discard(&mut self, _context: &mut Context, _args: &[Value]) -> gml::Result<Value> {
        // Expected arg count: 1
        unimplemented!("Called unimplemented kernel function sound_discard")
    }

    pub fn sound_restore(&mut self, _context: &mut Context, _args: &[Value]) -> gml::Result<Value> {
        // Expected arg count: 1
        unimplemented!("Called unimplemented kernel function sound_restore")
    }

    pub fn sound_add(&mut self, _context: &mut Context, _args: &[Value]) -> gml::Result<Value> {
        // Expected arg count: 3
        unimplemented!("Called unimplemented kernel function sound_add")
    }

    pub fn sound_replace(&mut self, _context: &mut Context, _args: &[Value]) -> gml::Result<Value> {
        // Expected arg count: 4
        unimplemented!("Called unimplemented kernel function sound_replace")
    }

    pub fn sound_delete(&mut self, _context: &mut Context, _args: &[Value]) -> gml::Result<Value> {
        // Expected arg count: 1
        unimplemented!("Called unimplemented kernel function sound_delete")
    }

    pub fn font_name(&mut self, _context: &mut Context, _args: &[Value]) -> gml::Result<Value> {
        // Expected arg count: 1
        unimplemented!("Called unimplemented kernel function font_name")
    }

    pub fn font_exists(&mut self, _context: &mut Context, _args: &[Value]) -> gml::Result<Value> {
        // Expected arg count: 1
        unimplemented!("Called unimplemented kernel function font_exists")
    }

    pub fn font_get_name(&mut self, _context: &mut Context, _args: &[Value]) -> gml::Result<Value> {
        // Expected arg count: 1
        unimplemented!("Called unimplemented kernel function font_get_name")
    }

    pub fn font_get_fontname(&mut self, _context: &mut Context, _args: &[Value]) -> gml::Result<Value> {
        // Expected arg count: 1
        unimplemented!("Called unimplemented kernel function font_get_fontname")
    }

    pub fn font_get_size(&mut self, _context: &mut Context, _args: &[Value]) -> gml::Result<Value> {
        // Expected arg count: 1
        unimplemented!("Called unimplemented kernel function font_get_size")
    }

    pub fn font_get_bold(&mut self, _context: &mut Context, _args: &[Value]) -> gml::Result<Value> {
        // Expected arg count: 1
        unimplemented!("Called unimplemented kernel function font_get_bold")
    }

    pub fn font_get_italic(&mut self, _context: &mut Context, _args: &[Value]) -> gml::Result<Value> {
        // Expected arg count: 1
        unimplemented!("Called unimplemented kernel function font_get_italic")
    }

    pub fn font_get_first(&mut self, _context: &mut Context, _args: &[Value]) -> gml::Result<Value> {
        // Expected arg count: 1
        unimplemented!("Called unimplemented kernel function font_get_first")
    }

    pub fn font_get_last(&mut self, _context: &mut Context, _args: &[Value]) -> gml::Result<Value> {
        // Expected arg count: 1
        unimplemented!("Called unimplemented kernel function font_get_last")
    }

    pub fn font_add(&mut self, _context: &mut Context, _args: &[Value]) -> gml::Result<Value> {
        // Expected arg count: 6
        unimplemented!("Called unimplemented kernel function font_add")
    }

    pub fn font_replace(&mut self, _context: &mut Context, _args: &[Value]) -> gml::Result<Value> {
        // Expected arg count: 7
        unimplemented!("Called unimplemented kernel function font_replace")
    }

    pub fn font_add_sprite(&mut self, _context: &mut Context, args: &[Value]) -> gml::Result<Value> {
        let (sprite_id, first, prop, sep) = expect_args!(args, [int, int, any, int])?;
        if let Some(sprite) = self.assets.sprites.get_asset(sprite_id) {
            let chars = asset::font::create_chars_from_sprite(sprite, prop.is_truthy(), sep, &self.renderer);
            let font_id = self.assets.fonts.len();
            self.assets.fonts.push(Some(Box::new(asset::Font {
                name: format!("__newfont{}", font_id).into(),
                sys_name: "".into(),
                size: 12,
                bold: false,
                italic: false,
                first: first.max(0).min(255) as _,
                last: (first as u32 + chars.len() as u32 - 1).min(255),
                tallest_char_height: sprite.height,
                chars,
                own_graphics: false,
            })));
            Ok(font_id.into())
        } else {
            Err(gml::Error::NonexistentAsset(asset::Type::Sprite, sprite_id))
        }
    }

    pub fn font_replace_sprite(&mut self, _context: &mut Context, _args: &[Value]) -> gml::Result<Value> {
        // Expected arg count: 5
        unimplemented!("Called unimplemented kernel function font_replace_sprite")
    }

    pub fn font_delete(&mut self, _context: &mut Context, _args: &[Value]) -> gml::Result<Value> {
        // Expected arg count: 1
        unimplemented!("Called unimplemented kernel function font_delete")
    }

    pub fn script_name(&mut self, context: &mut Context, args: &[Value]) -> gml::Result<Value> {
        self.script_get_name(context, args)
    }

    pub fn script_exists(&mut self, _context: &mut Context, args: &[Value]) -> gml::Result<Value> {
        let script_id = expect_args!(args, [int])?;
        Ok(self.assets.scripts.get_asset(script_id).is_some().into())
    }

    pub fn script_get_name(&mut self, _context: &mut Context, args: &[Value]) -> gml::Result<Value> {
        let script_id = expect_args!(args, [int])?;
        Ok(self.assets.scripts.get_asset(script_id).map(|s| s.name.clone().into()).unwrap_or("<undefined>".into()))
    }

    pub fn script_get_text(&mut self, _context: &mut Context, args: &[Value]) -> gml::Result<Value> {
        let script_id = expect_args!(args, [int])?;
        Ok(self.assets.scripts.get_asset(script_id).map(|s| s.source.clone().into()).unwrap_or("".into()))
    }

    pub fn script_execute(&mut self, context: &mut Context, args: &[Value]) -> gml::Result<Value> {
        if let Some(script_id) = args.get(0) {
            let script_id = script_id.round();
            if let Some(script) = self.assets.scripts.get_asset(script_id) {
                let instructions = script.compiled.clone();
                let mut new_args: [Value; 16] = Default::default();
                for (src, dest) in args[1..].iter().zip(new_args.iter_mut()) {
                    *dest = src.clone();
                }
                let mut new_context = Context {
                    this: context.this,
                    other: context.other,
                    event_action: context.event_action,
                    relative: context.relative,
                    event_type: context.event_type,
                    event_number: context.event_number,
                    event_object: context.event_object,
                    arguments: new_args,
                    argument_count: args.len() - 1,
                    locals: DummyFieldHolder::new(),
                    return_value: Default::default(),
                };
                self.execute(&instructions, &mut new_context)?;
                Ok(new_context.return_value)
            } else {
                Err(gml::Error::NonexistentAsset(asset::Type::Script, script_id))
            }
        } else {
            Err(gml::runtime::Error::WrongArgumentCount(1, 0))
        }
    }

    pub fn path_name(&mut self, _context: &mut Context, _args: &[Value]) -> gml::Result<Value> {
        // Expected arg count: 1
        unimplemented!("Called unimplemented kernel function path_name")
    }

    pub fn path_exists(&mut self, _context: &mut Context, args: &[Value]) -> gml::Result<Value> {
        let path_id = expect_args!(args, [int])?;
        Ok(self.assets.paths.get_asset(path_id).is_some().into())
    }

    pub fn path_get_name(&mut self, _context: &mut Context, args: &[Value]) -> gml::Result<Value> {
        let path_id = expect_args!(args, [int])?;
        match self.assets.paths.get_asset(path_id) {
            Some(path) => Ok(Value::Str(path.name.clone())),
            None => Ok("<undefined>".to_string().into()),
        }
    }

    pub fn path_get_length(&mut self, _context: &mut Context, args: &[Value]) -> gml::Result<Value> {
        let path_id = expect_args!(args, [int])?;
        match self.assets.paths.get_asset(path_id) {
            Some(path) => Ok(path.length.into()),
            None => Ok((-1).into()),
        }
    }

    pub fn path_get_kind(&mut self, _context: &mut Context, args: &[Value]) -> gml::Result<Value> {
        let path_id = expect_args!(args, [int])?;
        match self.assets.paths.get_asset(path_id) {
            Some(path) => Ok(path.curve.into()),
            None => Ok((-1).into()),
        }
    }

    pub fn path_get_closed(&mut self, _context: &mut Context, args: &[Value]) -> gml::Result<Value> {
        let path_id = expect_args!(args, [int])?;
        match self.assets.paths.get_asset(path_id) {
            Some(path) => Ok(path.closed.into()),
            None => Ok((-1).into()),
        }
    }

    pub fn path_get_precision(&mut self, _context: &mut Context, args: &[Value]) -> gml::Result<Value> {
        let path_id = expect_args!(args, [int])?;
        match self.assets.paths.get_asset(path_id) {
            Some(path) => Ok(path.precision.into()),
            None => Ok((-1).into()),
        }
    }

    pub fn path_get_number(&mut self, _context: &mut Context, args: &[Value]) -> gml::Result<Value> {
        let path_id = expect_args!(args, [int])?;
        match self.assets.paths.get_asset(path_id) {
            Some(path) => Ok(path.points.len().into()),
            None => Ok((-1).into()),
        }
    }

    pub fn path_get_point_x(&mut self, _context: &mut Context, args: &[Value]) -> gml::Result<Value> {
        let (path_id, point_id) = expect_args!(args, [int, int])?;
        match self.assets.paths.get_asset(path_id) {
            Some(path) => {
                if point_id < 0 || point_id >= path.points.len() as i32 {
                    Ok(0.into())
                } else {
                    Ok(path.points.get(point_id as usize).unwrap().x.into())
                }
            },
            None => Ok((-1).into()),
        }
    }

    pub fn path_get_point_y(&mut self, _context: &mut Context, args: &[Value]) -> gml::Result<Value> {
        let (path_id, point_id) = expect_args!(args, [int, int])?;
        match self.assets.paths.get_asset(path_id) {
            Some(path) => {
                if point_id < 0 || point_id >= path.points.len() as i32 {
                    Ok(0.into())
                } else {
                    Ok(path.points.get(point_id as usize).unwrap().y.into())
                }
            },
            None => Ok((-1).into()),
        }
    }

    pub fn path_get_point_speed(&mut self, _context: &mut Context, args: &[Value]) -> gml::Result<Value> {
        let (path_id, point_id) = expect_args!(args, [int, int])?;
        match self.assets.paths.get_asset(path_id) {
            Some(path) => {
                if point_id < 0 || point_id >= path.points.len() as i32 {
                    Ok(1.into())
                } else {
                    Ok(path.points.get(point_id as usize).unwrap().speed.into())
                }
            },
            None => Ok((-1).into()),
        }
    }

    pub fn path_get_x(&mut self, _context: &mut Context, args: &[Value]) -> gml::Result<Value> {
        let (path_id, offset) = expect_args!(args, [int, real])?;
        match self.assets.paths.get_asset(path_id) {
            Some(path) => Ok(path.get_point(offset).x.into()),
            None => Ok((-1).into()),
        }
    }

    pub fn path_get_y(&mut self, _context: &mut Context, args: &[Value]) -> gml::Result<Value> {
        let (path_id, offset) = expect_args!(args, [int, real])?;
        match self.assets.paths.get_asset(path_id) {
            Some(path) => Ok(path.get_point(offset).y.into()),
            None => Ok((-1).into()),
        }
    }

    pub fn path_get_speed(&mut self, _context: &mut Context, args: &[Value]) -> gml::Result<Value> {
        let (path_id, offset) = expect_args!(args, [int, real])?;
        match self.assets.paths.get_asset(path_id) {
            Some(path) => Ok(path.get_point(offset).speed.into()),
            None => Ok((-1).into()),
        }
    }

    pub fn path_set_kind(&mut self, _context: &mut Context, args: &[Value]) -> gml::Result<Value> {
        let (path_id, kind) = expect_args!(args, [int, int])?;
        self.assets.paths.get_asset_mut(path_id).map(|path| {
            path.curve = kind == 1;
            path.update();
        });
        Ok(Default::default())
    }

    pub fn path_set_closed(&mut self, _context: &mut Context, args: &[Value]) -> gml::Result<Value> {
        let (path_id, closed) = expect_args!(args, [int, int])?;
        self.assets.paths.get_asset_mut(path_id).map(|path| {
            path.closed = closed != 0;
            path.update();
        });
        Ok(Default::default())
    }

    pub fn path_set_precision(&mut self, _context: &mut Context, args: &[Value]) -> gml::Result<Value> {
        let (path_id, precision) = expect_args!(args, [int, int])?;
        self.assets.paths.get_asset_mut(path_id).map(|path| {
            path.precision = precision.min(8).max(0); // ghetto clamp
            path.update();
        });
        Ok(Default::default())
    }

    pub fn path_add(&mut self, _context: &mut Context, _args: &[Value]) -> gml::Result<Value> {
        let path_id = self.assets.paths.len();
        self.assets.paths.push(Some(Box::new(asset::Path {
            name: format!("__newpath{}", path_id).into(),
            points: Vec::new(),
            control_nodes: Default::default(),
            length: Default::default(),
            curve: false,
            closed: false,
            precision: 4,
            start: Default::default(),
            end: Default::default(),
        })));
        Ok(path_id.into())
    }

    pub fn path_duplicate(&mut self, _context: &mut Context, _args: &[Value]) -> gml::Result<Value> {
        // Expected arg count: 1
        unimplemented!("Called unimplemented kernel function path_duplicate")
    }

    pub fn path_assign(&mut self, _context: &mut Context, _args: &[Value]) -> gml::Result<Value> {
        // Expected arg count: 2
        unimplemented!("Called unimplemented kernel function path_assign")
    }

    pub fn path_append(&mut self, _context: &mut Context, _args: &[Value]) -> gml::Result<Value> {
        // Expected arg count: 2
        unimplemented!("Called unimplemented kernel function path_append")
    }

    pub fn path_delete(&mut self, _context: &mut Context, _args: &[Value]) -> gml::Result<Value> {
        // Expected arg count: 1
        unimplemented!("Called unimplemented kernel function path_delete")
    }

    pub fn path_add_point(&mut self, _context: &mut Context, args: &[Value]) -> gml::Result<Value> {
        let (path_id, x, y, speed) = expect_args!(args, [int, real, real, real])?;
        if let Some(path) = self.assets.paths.get_asset_mut(path_id) {
            path.points.push(asset::path::Point { x, y, speed });
            path.update();
        }
        Ok(Default::default())
    }

    pub fn path_insert_point(&mut self, _context: &mut Context, _args: &[Value]) -> gml::Result<Value> {
        // Expected arg count: 5
        unimplemented!("Called unimplemented kernel function path_insert_point")
    }

    pub fn path_change_point(&mut self, _context: &mut Context, args: &[Value]) -> gml::Result<Value> {
        let (path_id, n, x, y, speed) = expect_args!(args, [int, int, real, real, real])?;
        if n >= 0 {
            if let Some(path) = self.assets.paths.get_asset_mut(path_id) {
                if let Some(point) = path.points.get_mut(n as usize) {
                    point.x = x;
                    point.y = y;
                    point.speed = speed;
                    path.update();
                }
            }
        }
        Ok(Default::default())
    }

    pub fn path_delete_point(&mut self, _context: &mut Context, _args: &[Value]) -> gml::Result<Value> {
        // Expected arg count: 2
        unimplemented!("Called unimplemented kernel function path_delete_point")
    }

    pub fn path_clear_points(&mut self, _context: &mut Context, _args: &[Value]) -> gml::Result<Value> {
        // Expected arg count: 1
        unimplemented!("Called unimplemented kernel function path_clear_points")
    }

    pub fn path_reverse(&mut self, _context: &mut Context, _args: &[Value]) -> gml::Result<Value> {
        // Expected arg count: 1
        unimplemented!("Called unimplemented kernel function path_reverse")
    }

    pub fn path_mirror(&mut self, _context: &mut Context, _args: &[Value]) -> gml::Result<Value> {
        // Expected arg count: 1
        unimplemented!("Called unimplemented kernel function path_mirror")
    }

    pub fn path_flip(&mut self, _context: &mut Context, _args: &[Value]) -> gml::Result<Value> {
        // Expected arg count: 1
        unimplemented!("Called unimplemented kernel function path_flip")
    }

    pub fn path_rotate(&mut self, _context: &mut Context, _args: &[Value]) -> gml::Result<Value> {
        // Expected arg count: 2
        unimplemented!("Called unimplemented kernel function path_rotate")
    }

    pub fn path_scale(&mut self, _context: &mut Context, _args: &[Value]) -> gml::Result<Value> {
        // Expected arg count: 3
        unimplemented!("Called unimplemented kernel function path_scale")
    }

    pub fn path_shift(&mut self, _context: &mut Context, _args: &[Value]) -> gml::Result<Value> {
        // Expected arg count: 3
        unimplemented!("Called unimplemented kernel function path_shift")
    }

    pub fn timeline_name(&mut self, _context: &mut Context, _args: &[Value]) -> gml::Result<Value> {
        // Expected arg count: 1
        unimplemented!("Called unimplemented kernel function timeline_name")
    }

    pub fn timeline_exists(&mut self, _context: &mut Context, _args: &[Value]) -> gml::Result<Value> {
        // Expected arg count: 1
        unimplemented!("Called unimplemented kernel function timeline_exists")
    }

    pub fn timeline_get_name(&mut self, _context: &mut Context, _args: &[Value]) -> gml::Result<Value> {
        // Expected arg count: 1
        unimplemented!("Called unimplemented kernel function timeline_get_name")
    }

    pub fn timeline_add(&mut self, _context: &mut Context, _args: &[Value]) -> gml::Result<Value> {
        // Expected arg count: 0
        unimplemented!("Called unimplemented kernel function timeline_add")
    }

    pub fn timeline_delete(&mut self, _context: &mut Context, _args: &[Value]) -> gml::Result<Value> {
        // Expected arg count: 1
        unimplemented!("Called unimplemented kernel function timeline_delete")
    }

    pub fn timeline_clear(&mut self, _context: &mut Context, _args: &[Value]) -> gml::Result<Value> {
        // Expected arg count: 1
        unimplemented!("Called unimplemented kernel function timeline_clear")
    }

    pub fn timeline_moment_clear(&mut self, _context: &mut Context, _args: &[Value]) -> gml::Result<Value> {
        // Expected arg count: 2
        unimplemented!("Called unimplemented kernel function timeline_moment_clear")
    }

    pub fn timeline_moment_add(&mut self, _context: &mut Context, _args: &[Value]) -> gml::Result<Value> {
        // Expected arg count: 3
        unimplemented!("Called unimplemented kernel function timeline_moment_add")
    }

    pub fn object_name(&mut self, _context: &mut Context, _args: &[Value]) -> gml::Result<Value> {
        // Expected arg count: 1
        unimplemented!("Called unimplemented kernel function object_name")
    }

    pub fn object_exists(&mut self, _context: &mut Context, args: &[Value]) -> gml::Result<Value> {
        let object_id = expect_args!(args, [int])?;
        if let Some(Some(_)) = self.assets.objects.get(object_id as usize) {
            Ok(gml::TRUE.into())
        } else {
            Ok(gml::FALSE.into())
        }
    }

    pub fn object_get_name(&mut self, _context: &mut Context, args: &[Value]) -> gml::Result<Value> {
        let object_id = expect_args!(args, [int])?;
        if let Some(Some(object)) = self.assets.objects.get(object_id as usize) {
            Ok(Value::Str(object.name.clone()))
        } else {
            Ok("<undefined>".to_string().into())
        }
    }

    pub fn object_get_sprite(&mut self, _context: &mut Context, args: &[Value]) -> gml::Result<Value> {
        let object_id = expect_args!(args, [int])?;
        if let Some(Some(object)) = self.assets.objects.get(object_id as usize) {
            Ok(object.sprite_index.into())
        } else {
            Ok((-1).into())
        }
    }

    pub fn object_get_solid(&mut self, _context: &mut Context, args: &[Value]) -> gml::Result<Value> {
        let object_id = expect_args!(args, [int])?;
        if let Some(Some(object)) = self.assets.objects.get(object_id as usize) {
            Ok(object.solid.into())
        } else {
            Ok((-1).into())
        }
    }

    pub fn object_get_visible(&mut self, _context: &mut Context, args: &[Value]) -> gml::Result<Value> {
        let object_id = expect_args!(args, [int])?;
        if let Some(Some(object)) = self.assets.objects.get(object_id as usize) {
            Ok(object.visible.into())
        } else {
            Ok((-1).into())
        }
    }

    pub fn object_get_depth(&mut self, _context: &mut Context, args: &[Value]) -> gml::Result<Value> {
        let object_id = expect_args!(args, [int])?;
        if let Some(Some(object)) = self.assets.objects.get(object_id as usize) {
            Ok(object.depth.into())
        } else {
            Ok((-1).into())
        }
    }

    pub fn object_get_persistent(&mut self, _context: &mut Context, args: &[Value]) -> gml::Result<Value> {
        let object_id = expect_args!(args, [int])?;
        if let Some(Some(object)) = self.assets.objects.get(object_id as usize) {
            Ok(object.persistent.into())
        } else {
            Ok((-1).into())
        }
    }

    pub fn object_get_mask(&mut self, _context: &mut Context, args: &[Value]) -> gml::Result<Value> {
        let object_id = expect_args!(args, [int])?;
        if let Some(Some(object)) = self.assets.objects.get(object_id as usize) {
            Ok(object.mask_index.into())
        } else {
            Ok((-1).into())
        }
    }

    pub fn object_get_parent(&mut self, _context: &mut Context, args: &[Value]) -> gml::Result<Value> {
        let object_id = expect_args!(args, [int])?;
        if let Some(Some(object)) = self.assets.objects.get(object_id as usize) {
            Ok(object.parent_index.into())
        } else {
            Ok((-1).into())
        }
    }

    pub fn object_is_ancestor(&mut self, _context: &mut Context, _args: &[Value]) -> gml::Result<Value> {
        // Expected arg count: 2
        unimplemented!("Called unimplemented kernel function object_is_ancestor")
    }

    pub fn object_set_sprite(&mut self, _context: &mut Context, args: &[Value]) -> gml::Result<Value> {
        let (object_id, sprite_id) = expect_args!(args, [int, int])?;
        self.assets.objects.get_asset_mut(object_id).map(|o| o.sprite_index = sprite_id);
        Ok(Default::default())
    }

    pub fn object_set_solid(&mut self, _context: &mut Context, args: &[Value]) -> gml::Result<Value> {
        let (object_id, visible) = expect_args!(args, [int, any])?;
        self.assets.objects.get_asset_mut(object_id).map(|o| o.visible = visible.is_truthy());
        Ok(Default::default())
    }

    pub fn object_set_visible(&mut self, _context: &mut Context, args: &[Value]) -> gml::Result<Value> {
        let (object_id, visible) = expect_args!(args, [int, any])?;
        self.assets.objects.get_asset_mut(object_id).map(|o| o.visible = visible.is_truthy());
        Ok(Default::default())
    }

    pub fn object_set_depth(&mut self, _context: &mut Context, args: &[Value]) -> gml::Result<Value> {
        let (object_id, depth) = expect_args!(args, [int, int])?;
        self.assets.objects.get_asset_mut(object_id).map(|o| o.depth = depth);
        Ok(Default::default())
    }

    pub fn object_set_persistent(&mut self, _context: &mut Context, args: &[Value]) -> gml::Result<Value> {
        let (object_id, persistent) = expect_args!(args, [int, any])?;
        self.assets.objects.get_asset_mut(object_id).map(|o| o.persistent = persistent.is_truthy());
        Ok(Default::default())
    }

    pub fn object_set_mask(&mut self, _context: &mut Context, args: &[Value]) -> gml::Result<Value> {
        let (object_id, mask_id) = expect_args!(args, [int, int])?;
        self.assets.objects.get_asset_mut(object_id).map(|o| o.mask_index = mask_id);
        Ok(Default::default())
    }

    pub fn object_set_parent(&mut self, _context: &mut Context, args: &[Value]) -> gml::Result<Value> {
        let (object_id, new_parent) = expect_args!(args, [int, int])?;
        if let Some(object) = self.assets.objects.get_asset(object_id) {
            // Remove object and all its children from old parents
            let children = object.children.borrow();
            let mut parent_index = object.parent_index;
            while let Some(parent) = self.assets.objects.get_asset(parent_index) {
                parent.children.borrow_mut().retain(|c| !children.contains(c));
                parent_index = parent.parent_index;
            }
            // Add object and all its children to new parents
            parent_index = new_parent;
            while let Some(parent) = self.assets.objects.get_asset(parent_index) {
                parent.children.borrow_mut().extend(children.iter());
                parent_index = parent.parent_index;
            }
        }

        self.assets.objects.get_asset_mut(object_id).map(|o| o.parent_index = new_parent);
        self.refresh_event_holders();
        Ok(Default::default())
    }

    pub fn object_add(&mut self, _context: &mut Context, _args: &[Value]) -> gml::Result<Value> {
        // Expected arg count: 0
        unimplemented!("Called unimplemented kernel function object_add")
    }

    pub fn object_delete(&mut self, _context: &mut Context, _args: &[Value]) -> gml::Result<Value> {
        // Expected arg count: 1
        unimplemented!("Called unimplemented kernel function object_delete")
    }

    pub fn object_event_clear(&mut self, _context: &mut Context, args: &[Value]) -> gml::Result<Value> {
        let (object_index, ev_type, ev_number) = expect_args!(args, [int, int, int])?;
        if let Some(object) = self.assets.objects.get_asset_mut(object_index) {
            object.events[ev_type as usize].remove(&(ev_number as u32));
            self.refresh_event_holders();
        }
        Ok(Default::default())
    }

    pub fn object_event_add(&mut self, _context: &mut Context, args: &[Value]) -> gml::Result<Value> {
        let (object_index, ev_type, ev_number, code) = expect_args!(args, [int, int, int, string])?;
        if let Some(object) = self.assets.objects.get_asset_mut(object_index) {
            let instrs = match self.compiler.compile(code.as_ref()) {
                Ok(instrs) => instrs,
                Err(e) => return Err(gml::Error::FunctionError("object_event_add".into(), e.message)),
            };
            let object_event_map = &mut object.events[ev_type as usize];
            match object_event_map.get_mut(&(ev_number as u32)) {
                Some(tree) => {
                    tree.borrow_mut().push_code(instrs);
                },
                None => {
                    object_event_map.insert(ev_number as u32, action::Tree::new_from_code(instrs));
                    self.refresh_event_holders();
                },
            }
        }
        Ok(Default::default())
    }

    pub fn room_name(&mut self, _context: &mut Context, _args: &[Value]) -> gml::Result<Value> {
        // Expected arg count: 1
        unimplemented!("Called unimplemented kernel function room_name")
    }

    pub fn room_exists(&mut self, _context: &mut Context, args: &[Value]) -> gml::Result<Value> {
        let room_id = expect_args!(args, [int])?;
        Ok(self.assets.rooms.get_asset(room_id).is_some().into())
    }

    pub fn room_get_name(&mut self, _context: &mut Context, args: &[Value]) -> gml::Result<Value> {
        let room_id = expect_args!(args, [int])?;
        if let Some(room) = self.assets.rooms.get_asset(room_id) {
            Ok(room.name.clone().into())
        } else {
            Ok("<undefined>".to_string().into())
        }
    }

    pub fn room_set_width(&mut self, _context: &mut Context, _args: &[Value]) -> gml::Result<Value> {
        // Expected arg count: 2
        unimplemented!("Called unimplemented kernel function room_set_width")
    }

    pub fn room_set_height(&mut self, _context: &mut Context, _args: &[Value]) -> gml::Result<Value> {
        // Expected arg count: 2
        unimplemented!("Called unimplemented kernel function room_set_height")
    }

    pub fn room_set_caption(&mut self, _context: &mut Context, _args: &[Value]) -> gml::Result<Value> {
        // Expected arg count: 2
        unimplemented!("Called unimplemented kernel function room_set_caption")
    }

    pub fn room_set_persistent(&mut self, _context: &mut Context, _args: &[Value]) -> gml::Result<Value> {
        // Expected arg count: 2
        unimplemented!("Called unimplemented kernel function room_set_persistent")
    }

    pub fn room_set_code(&mut self, _context: &mut Context, _args: &[Value]) -> gml::Result<Value> {
        // Expected arg count: 2
        unimplemented!("Called unimplemented kernel function room_set_code")
    }

    pub fn room_set_background_color(&mut self, _context: &mut Context, _args: &[Value]) -> gml::Result<Value> {
        // Expected arg count: 3
        unimplemented!("Called unimplemented kernel function room_set_background_color")
    }

    pub fn room_set_background(&mut self, _context: &mut Context, _args: &[Value]) -> gml::Result<Value> {
        // Expected arg count: 12
        unimplemented!("Called unimplemented kernel function room_set_background")
    }

    pub fn room_set_view(&mut self, _context: &mut Context, _args: &[Value]) -> gml::Result<Value> {
        // Expected arg count: 16
        unimplemented!("Called unimplemented kernel function room_set_view")
    }

    pub fn room_set_view_enabled(&mut self, _context: &mut Context, _args: &[Value]) -> gml::Result<Value> {
        // Expected arg count: 2
        unimplemented!("Called unimplemented kernel function room_set_view_enabled")
    }

    pub fn room_add(&mut self, _context: &mut Context, _args: &[Value]) -> gml::Result<Value> {
        // Expected arg count: 0
        unimplemented!("Called unimplemented kernel function room_add")
    }

    pub fn room_duplicate(&mut self, _context: &mut Context, _args: &[Value]) -> gml::Result<Value> {
        // Expected arg count: 1
        unimplemented!("Called unimplemented kernel function room_duplicate")
    }

    pub fn room_assign(&mut self, _context: &mut Context, _args: &[Value]) -> gml::Result<Value> {
        // Expected arg count: 2
        unimplemented!("Called unimplemented kernel function room_assign")
    }

    pub fn room_instance_add(&mut self, _context: &mut Context, _args: &[Value]) -> gml::Result<Value> {
        // Expected arg count: 4
        unimplemented!("Called unimplemented kernel function room_instance_add")
    }

    pub fn room_instance_clear(&mut self, _context: &mut Context, _args: &[Value]) -> gml::Result<Value> {
        // Expected arg count: 1
        unimplemented!("Called unimplemented kernel function room_instance_clear")
    }

    pub fn room_tile_add(&mut self, _context: &mut Context, _args: &[Value]) -> gml::Result<Value> {
        // Expected arg count: 9
        unimplemented!("Called unimplemented kernel function room_tile_add")
    }

    pub fn room_tile_add_ext(&mut self, _context: &mut Context, _args: &[Value]) -> gml::Result<Value> {
        // Expected arg count: 12
        unimplemented!("Called unimplemented kernel function room_tile_add_ext")
    }

    pub fn room_tile_clear(&mut self, _context: &mut Context, _args: &[Value]) -> gml::Result<Value> {
        // Expected arg count: 1
        unimplemented!("Called unimplemented kernel function room_tile_clear")
    }

    pub fn part_type_create(&mut self, _context: &mut Context, args: &[Value]) -> gml::Result<Value> {
        expect_args!(args, [])?;
        Ok(self.particles.create_type().into())
    }

    pub fn part_type_destroy(&mut self, _context: &mut Context, args: &[Value]) -> gml::Result<Value> {
        let id = expect_args!(args, [int])?;
        self.particles.destroy_type(id);
        Ok(Default::default())
    }

    pub fn part_type_exists(&mut self, _context: &mut Context, args: &[Value]) -> gml::Result<Value> {
        let id = expect_args!(args, [int])?;
        Ok(self.particles.get_type(id).is_some().into())
    }

    pub fn part_type_clear(&mut self, _context: &mut Context, args: &[Value]) -> gml::Result<Value> {
        let id = expect_args!(args, [int])?;
        if let Some(pt) = self.particles.get_type_mut(id) {
            *pt = Box::new(particle::ParticleType::new());
        }
        Ok(Default::default())
    }

    pub fn part_type_shape(&mut self, _context: &mut Context, args: &[Value]) -> gml::Result<Value> {
        let (id, shape) = expect_args!(args, [int, int])?;
        if let Some(pt) = self.particles.get_type_mut(id) {
            pt.graphic = particle::ParticleGraphic::Shape(shape);
        }
        Ok(Default::default())
    }

    pub fn part_type_sprite(&mut self, _context: &mut Context, args: &[Value]) -> gml::Result<Value> {
        let (id, sprite, animat, stretch, random) = expect_args!(args, [int, int, any, any, any])?;
        if let Some(pt) = self.particles.get_type_mut(id) {
            pt.graphic = particle::ParticleGraphic::Sprite {
                sprite,
                animat: animat.is_truthy(),
                stretch: stretch.is_truthy(),
                random: random.is_truthy(),
            };
        }
        Ok(Default::default())
    }

    pub fn part_type_size(&mut self, _context: &mut Context, args: &[Value]) -> gml::Result<Value> {
        let (id, size_min, size_max, size_incr, size_wiggle) = expect_args!(args, [int, real, real, real, real])?;
        if let Some(pt) = self.particles.get_type_mut(id) {
            pt.size_min = size_min;
            pt.size_max = size_max;
            pt.size_incr = size_incr;
            pt.size_wiggle = size_wiggle;
        }
        Ok(Default::default())
    }

    pub fn part_type_scale(&mut self, _context: &mut Context, args: &[Value]) -> gml::Result<Value> {
        let (id, xscale, yscale) = expect_args!(args, [int, real, real])?;
        if let Some(pt) = self.particles.get_type_mut(id) {
            pt.xscale = xscale;
            pt.yscale = yscale;
        }
        Ok(Default::default())
    }

    pub fn part_type_life(&mut self, _context: &mut Context, args: &[Value]) -> gml::Result<Value> {
        let (id, life_min, life_max) = expect_args!(args, [int, int, int])?;
        if let Some(pt) = self.particles.get_type_mut(id) {
            pt.life_min = life_min;
            pt.life_max = life_max;
        }
        Ok(Default::default())
    }

    pub fn part_type_step(&mut self, _context: &mut Context, args: &[Value]) -> gml::Result<Value> {
        let (id, step_number, step_type) = expect_args!(args, [int, int, int])?;
        if let Some(pt) = self.particles.get_type_mut(id) {
            pt.step_number = step_number;
            pt.step_type = step_type;
        }
        Ok(Default::default())
    }

    pub fn part_type_death(&mut self, _context: &mut Context, args: &[Value]) -> gml::Result<Value> {
        let (id, death_number, death_type) = expect_args!(args, [int, int, int])?;
        if let Some(pt) = self.particles.get_type_mut(id) {
            pt.death_number = death_number;
            pt.death_type = death_type;
        }
        Ok(Default::default())
    }

    pub fn part_type_speed(&mut self, _context: &mut Context, args: &[Value]) -> gml::Result<Value> {
        let (id, speed_min, speed_max, speed_incr, speed_wiggle) = expect_args!(args, [int, real, real, real, real])?;
        if let Some(pt) = self.particles.get_type_mut(id) {
            pt.speed_min = speed_min;
            pt.speed_max = speed_max;
            pt.speed_incr = speed_incr;
            pt.speed_wiggle = speed_wiggle;
        }
        Ok(Default::default())
    }

    pub fn part_type_direction(&mut self, _context: &mut Context, args: &[Value]) -> gml::Result<Value> {
        let (id, dir_min, dir_max, dir_incr, dir_wiggle) = expect_args!(args, [int, real, real, real, real])?;
        if let Some(pt) = self.particles.get_type_mut(id) {
            pt.dir_min = dir_min;
            pt.dir_max = dir_max;
            pt.dir_incr = dir_incr;
            pt.dir_wiggle = dir_wiggle;
        }
        Ok(Default::default())
    }

    pub fn part_type_orientation(&mut self, _context: &mut Context, args: &[Value]) -> gml::Result<Value> {
        let (id, ang_min, ang_max, ang_incr, ang_wiggle, ang_relative) =
            expect_args!(args, [int, real, real, real, real, any])?;
        if let Some(pt) = self.particles.get_type_mut(id) {
            pt.ang_min = ang_min;
            pt.ang_max = ang_max;
            pt.ang_incr = ang_incr;
            pt.ang_wiggle = ang_wiggle;
            pt.ang_relative = ang_relative.is_truthy();
        }
        Ok(Default::default())
    }

    pub fn part_type_gravity(&mut self, _context: &mut Context, args: &[Value]) -> gml::Result<Value> {
        let (id, grav_amount, grav_dir) = expect_args!(args, [int, real, real])?;
        if let Some(pt) = self.particles.get_type_mut(id) {
            pt.grav_amount = grav_amount;
            pt.grav_dir = grav_dir.rem_euclid(Real::from(360.0));
        }
        Ok(Default::default())
    }

    pub fn part_type_color_mix(&mut self, _context: &mut Context, args: &[Value]) -> gml::Result<Value> {
        let (id, c1, c2) = expect_args!(args, [int, int, int])?;
        if let Some(pt) = self.particles.get_type_mut(id) {
            pt.color = particle::ParticleColor::Mix(c1, c2);
        }
        Ok(Default::default())
    }

    pub fn part_type_color_rgb(&mut self, _context: &mut Context, args: &[Value]) -> gml::Result<Value> {
        let (id, rmin, rmax, gmin, gmax, bmin, bmax) = expect_args!(args, [int, int, int, int, int, int, int])?;
        if let Some(pt) = self.particles.get_type_mut(id) {
            pt.color = particle::ParticleColor::RGB { rmin, rmax, gmin, gmax, bmin, bmax };
        }
        Ok(Default::default())
    }

    pub fn part_type_color_hsv(&mut self, _context: &mut Context, args: &[Value]) -> gml::Result<Value> {
        let (id, hmin, hmax, smin, smax, vmin, vmax) = expect_args!(args, [int, int, int, int, int, int, int])?;
        if let Some(pt) = self.particles.get_type_mut(id) {
            pt.color = particle::ParticleColor::HSV { hmin, hmax, smin, smax, vmin, vmax };
        }
        Ok(Default::default())
    }

    pub fn part_type_color1(&mut self, _context: &mut Context, args: &[Value]) -> gml::Result<Value> {
        let (id, col) = expect_args!(args, [int, int])?;
        if let Some(pt) = self.particles.get_type_mut(id) {
            pt.color = particle::ParticleColor::One(col);
        }
        Ok(Default::default())
    }

    pub fn part_type_color2(&mut self, _context: &mut Context, args: &[Value]) -> gml::Result<Value> {
        let (id, c1, c2) = expect_args!(args, [int, int, int])?;
        if let Some(pt) = self.particles.get_type_mut(id) {
            pt.color = particle::ParticleColor::Two(c1, c2);
        }
        Ok(Default::default())
    }

    pub fn part_type_color3(&mut self, _context: &mut Context, args: &[Value]) -> gml::Result<Value> {
        let (id, c1, c2, c3) = expect_args!(args, [int, int, int, int])?;
        if let Some(pt) = self.particles.get_type_mut(id) {
            pt.color = particle::ParticleColor::Three(c1, c2, c3);
        }
        Ok(Default::default())
    }

    pub fn part_type_color(&mut self, context: &mut Context, args: &[Value]) -> gml::Result<Value> {
        self.part_type_color3(context, args)
    }

    pub fn part_type_alpha1(&mut self, _context: &mut Context, args: &[Value]) -> gml::Result<Value> {
        let (id, alpha) = expect_args!(args, [int, real])?;
        if let Some(pt) = self.particles.get_type_mut(id) {
            pt.alpha1 = alpha;
            pt.alpha2 = alpha;
            pt.alpha3 = alpha;
        }
        Ok(Default::default())
    }

    pub fn part_type_alpha2(&mut self, _context: &mut Context, args: &[Value]) -> gml::Result<Value> {
        let (id, alpha1, alpha2) = expect_args!(args, [int, real, real])?;
        if let Some(pt) = self.particles.get_type_mut(id) {
            pt.alpha1 = alpha1;
            pt.alpha2 = (alpha1 + alpha2) / Real::from(2.0);
            pt.alpha3 = alpha2;
        }
        Ok(Default::default())
    }

    pub fn part_type_alpha3(&mut self, _context: &mut Context, args: &[Value]) -> gml::Result<Value> {
        let (id, alpha1, alpha2, alpha3) = expect_args!(args, [int, real, real, real])?;
        if let Some(pt) = self.particles.get_type_mut(id) {
            pt.alpha1 = alpha1;
            pt.alpha2 = alpha2;
            pt.alpha3 = alpha3;
        }
        Ok(Default::default())
    }

    pub fn part_type_alpha(&mut self, context: &mut Context, args: &[Value]) -> gml::Result<Value> {
        self.part_type_alpha3(context, args)
    }

    pub fn part_type_blend(&mut self, _context: &mut Context, args: &[Value]) -> gml::Result<Value> {
        let (id, additive) = expect_args!(args, [int, any])?;
        if let Some(pt) = self.particles.get_type_mut(id) {
            pt.additive_blending = additive.is_truthy();
        }
        Ok(Default::default())
    }

    pub fn part_system_create(&mut self, _context: &mut Context, args: &[Value]) -> gml::Result<Value> {
        expect_args!(args, [])?;
        Ok(self.particles.create_system().into())
    }

    pub fn part_system_destroy(&mut self, _context: &mut Context, args: &[Value]) -> gml::Result<Value> {
        let id = expect_args!(args, [int])?;
        self.particles.destroy_system(id);
        Ok(Default::default())
    }

    pub fn part_system_exists(&mut self, _context: &mut Context, args: &[Value]) -> gml::Result<Value> {
        let id = expect_args!(args, [int])?;
        Ok(self.particles.get_system(id).is_some().into())
    }

    pub fn part_system_clear(&mut self, _context: &mut Context, args: &[Value]) -> gml::Result<Value> {
        let id = expect_args!(args, [int])?;
        if let Some(ps) = self.particles.get_system_mut(id) {
            *ps = Box::new(particle::System::new());
        }
        Ok(Default::default())
    }

    pub fn part_system_draw_order(&mut self, _context: &mut Context, args: &[Value]) -> gml::Result<Value> {
        let (id, oldtonew) = expect_args!(args, [int, any])?;
        if let Some(ps) = self.particles.get_system_mut(id) {
            ps.draw_old_to_new = oldtonew.is_truthy();
        }
        Ok(Default::default())
    }

    pub fn part_system_depth(&mut self, _context: &mut Context, args: &[Value]) -> gml::Result<Value> {
        let (id, depth) = expect_args!(args, [int, real])?;
        if let Some(ps) = self.particles.get_system_mut(id) {
            ps.depth = depth;
        }
        Ok(Default::default())
    }

    pub fn part_system_position(&mut self, _context: &mut Context, args: &[Value]) -> gml::Result<Value> {
        let (id, x, y) = expect_args!(args, [int, real, real])?;
        if let Some(ps) = self.particles.get_system_mut(id) {
            ps.x = x;
            ps.y = y;
        }
        Ok(Default::default())
    }

    pub fn part_system_automatic_update(&mut self, _context: &mut Context, args: &[Value]) -> gml::Result<Value> {
        let (id, automatic) = expect_args!(args, [int, any])?;
        if let Some(ps) = self.particles.get_system_mut(id) {
            ps.auto_update = automatic.is_truthy();
        }
        Ok(Default::default())
    }

    pub fn part_system_automatic_draw(&mut self, _context: &mut Context, args: &[Value]) -> gml::Result<Value> {
        let (id, automatic) = expect_args!(args, [int, any])?;
        if let Some(ps) = self.particles.get_system_mut(id) {
            ps.auto_draw = automatic.is_truthy();
        }
        Ok(Default::default())
    }

    pub fn part_system_update(&mut self, _context: &mut Context, args: &[Value]) -> gml::Result<Value> {
        let id = expect_args!(args, [int])?;
        self.particles.update_system(id, &mut self.rand);
        Ok(Default::default())
    }

    pub fn part_system_drawit(&mut self, _context: &mut Context, args: &[Value]) -> gml::Result<Value> {
        let id = expect_args!(args, [int])?;
        self.particles.draw_system(id, &mut self.renderer, &self.assets);
        Ok(Default::default())
    }

    pub fn part_particles_create(&mut self, _context: &mut Context, args: &[Value]) -> gml::Result<Value> {
        let (id, x, y, parttype, number) = expect_args!(args, [int, real, real, int, int])?;
        self.particles.system_create_particles(id, x, y, parttype, None, number, &mut self.rand);
        Ok(Default::default())
    }

    pub fn part_particles_create_color(&mut self, _context: &mut Context, args: &[Value]) -> gml::Result<Value> {
        let (id, x, y, parttype, color, number) = expect_args!(args, [int, real, real, int, int, int])?;
        self.particles.system_create_particles(id, x, y, parttype, Some(color), number, &mut self.rand);
        Ok(Default::default())
    }

    pub fn part_particles_clear(&mut self, _context: &mut Context, args: &[Value]) -> gml::Result<Value> {
        let id = expect_args!(args, [int])?;
        if let Some(ps) = self.particles.get_system_mut(id) {
            ps.particles.clear();
        }
        Ok(Default::default())
    }

    pub fn part_particles_count(&mut self, _context: &mut Context, args: &[Value]) -> gml::Result<Value> {
        let id = expect_args!(args, [int])?;
        if let Some(ps) = self.particles.get_system(id) {
            Ok(ps.particles.len().into())
        } else {
            Ok(Default::default())
        }
    }

    pub fn part_emitter_create(&mut self, _context: &mut Context, args: &[Value]) -> gml::Result<Value> {
        let id = expect_args!(args, [int])?;
        if let Some(ps) = self.particles.get_system_mut(id) {
            let em = particle::Emitter::new();
            if let Some(id) = ps.emitters.iter().position(|x| x.is_none()) {
                ps.emitters[id] = Some(em);
                Ok(id.into())
            } else {
                ps.emitters.push(Some(em));
                Ok((ps.emitters.len() - 1).into())
            }
        } else {
            Ok((-1).into())
        }
    }

    pub fn part_emitter_destroy(&mut self, _context: &mut Context, args: &[Value]) -> gml::Result<Value> {
        let (psid, id) = expect_args!(args, [int, int])?;
        if let Some(ps) = self.particles.get_system_mut(psid) {
            if ps.emitters.get_asset(id).is_some() {
                ps.emitters[id as usize] = None;
            }
        }
        Ok(Default::default())
    }

    pub fn part_emitter_destroy_all(&mut self, _context: &mut Context, args: &[Value]) -> gml::Result<Value> {
        let psid = expect_args!(args, [int])?;
        if let Some(ps) = self.particles.get_system_mut(psid) {
            ps.emitters.clear();
        }
        Ok(Default::default())
    }

    pub fn part_emitter_exists(&mut self, _context: &mut Context, args: &[Value]) -> gml::Result<Value> {
        let (psid, id) = expect_args!(args, [int, int])?;
        if let Some(ps) = self.particles.get_system(psid) {
            Ok(ps.emitters.get_asset(id).is_some().into())
        } else {
            Ok(gml::FALSE.into())
        }
    }

    pub fn part_emitter_clear(&mut self, _context: &mut Context, args: &[Value]) -> gml::Result<Value> {
        let (psid, id) = expect_args!(args, [int, int])?;
        if let Some(ps) = self.particles.get_system_mut(psid) {
            if let Some(em) = ps.emitters.get_asset_mut(id) {
                *em = particle::Emitter::new();
            }
        }
        Ok(Default::default())
    }

    pub fn part_emitter_region(&mut self, _context: &mut Context, args: &[Value]) -> gml::Result<Value> {
        let (psid, id, xmin, xmax, ymin, ymax, shape, distr) =
            expect_args!(args, [int, int, real, real, real, real, int, int])?;
        let shape = match shape {
            1 => particle::Shape::Ellipse,
            2 => particle::Shape::Diamond,
            3 => particle::Shape::Line,
            _ => particle::Shape::Rectangle,
        };
        let distr = match distr {
            1 => particle::Distribution::Gaussian,
            2 => particle::Distribution::InvGaussian,
            _ => particle::Distribution::Linear,
        };
        if let Some(ps) = self.particles.get_system_mut(psid) {
            if let Some(em) = ps.emitters.get_asset_mut(id) {
                em.xmin = xmin;
                em.xmax = xmax;
                em.ymin = ymin;
                em.ymax = ymax;
                em.shape = shape;
                em.distribution = distr;
            }
        }
        Ok(Default::default())
    }

    pub fn part_emitter_burst(&mut self, _context: &mut Context, args: &[Value]) -> gml::Result<Value> {
        let (psid, id, parttype, number) = expect_args!(args, [int, int, int, int])?;
        self.particles.emitter_burst(psid, id, parttype, number, &mut self.rand);
        Ok(Default::default())
    }

    pub fn part_emitter_stream(&mut self, _context: &mut Context, args: &[Value]) -> gml::Result<Value> {
        let (psid, id, parttype, number) = expect_args!(args, [int, int, int, int])?;
        if let Some(ps) = self.particles.get_system_mut(psid) {
            if let Some(em) = ps.emitters.get_asset_mut(id) {
                em.ptype = parttype;
                em.number = number;
            }
        }
        Ok(Default::default())
    }

    pub fn part_attractor_create(&mut self, _context: &mut Context, args: &[Value]) -> gml::Result<Value> {
        let id = expect_args!(args, [int])?;
        if let Some(ps) = self.particles.get_system_mut(id) {
            let at = particle::Attractor::new();
            if let Some(id) = ps.attractors.iter().position(|x| x.is_none()) {
                ps.attractors[id] = Some(at);
                Ok(id.into())
            } else {
                ps.attractors.push(Some(at));
                Ok((ps.attractors.len() - 1).into())
            }
        } else {
            Ok((-1).into())
        }
    }

    pub fn part_attractor_destroy(&mut self, _context: &mut Context, args: &[Value]) -> gml::Result<Value> {
        let (psid, id) = expect_args!(args, [int, int])?;
        if let Some(ps) = self.particles.get_system_mut(psid) {
            if ps.attractors.get_asset(id).is_some() {
                ps.attractors[id as usize] = None;
            }
        }
        Ok(Default::default())
    }

    pub fn part_attractor_destroy_all(&mut self, _context: &mut Context, args: &[Value]) -> gml::Result<Value> {
        let psid = expect_args!(args, [int])?;
        if let Some(ps) = self.particles.get_system_mut(psid) {
            ps.attractors.clear();
        }
        Ok(Default::default())
    }

    pub fn part_attractor_exists(&mut self, _context: &mut Context, args: &[Value]) -> gml::Result<Value> {
        let (psid, id) = expect_args!(args, [int, int])?;
        if let Some(ps) = self.particles.get_system(psid) {
            Ok(ps.attractors.get_asset(id).is_some().into())
        } else {
            Ok(gml::FALSE.into())
        }
    }

    pub fn part_attractor_clear(&mut self, _context: &mut Context, args: &[Value]) -> gml::Result<Value> {
        let (psid, id) = expect_args!(args, [int, int])?;
        if let Some(ps) = self.particles.get_system_mut(psid) {
            if let Some(at) = ps.attractors.get_asset_mut(id) {
                *at = particle::Attractor::new();
            }
        }
        Ok(Default::default())
    }

    pub fn part_attractor_position(&mut self, _context: &mut Context, args: &[Value]) -> gml::Result<Value> {
        let (psid, id, x, y) = expect_args!(args, [int, int, real, real])?;
        if let Some(ps) = self.particles.get_system_mut(psid) {
            if let Some(at) = ps.attractors.get_asset_mut(id) {
                at.x = x;
                at.y = y;
            }
        }
        Ok(Default::default())
    }

    pub fn part_attractor_force(&mut self, _context: &mut Context, args: &[Value]) -> gml::Result<Value> {
        let (psid, id, force, dist, kind, additive) = expect_args!(args, [int, int, real, real, int, any])?;
        if let Some(ps) = self.particles.get_system_mut(psid) {
            if let Some(at) = ps.attractors.get_asset_mut(id) {
                at.force = force;
                at.dist = dist;
                at.kind = match kind {
                    1 => particle::ForceKind::Linear,
                    2 => particle::ForceKind::Quadratic,
                    _ => particle::ForceKind::Constant,
                };
                at.additive = additive.is_truthy();
            }
        }
        Ok(Default::default())
    }

    pub fn part_destroyer_create(&mut self, _context: &mut Context, args: &[Value]) -> gml::Result<Value> {
        let id = expect_args!(args, [int])?;
        if let Some(ps) = self.particles.get_system_mut(id) {
            let de = particle::Destroyer::new();
            if let Some(id) = ps.destroyers.iter().position(|x| x.is_none()) {
                ps.destroyers[id] = Some(de);
                Ok(id.into())
            } else {
                ps.destroyers.push(Some(de));
                Ok((ps.destroyers.len() - 1).into())
            }
        } else {
            Ok((-1).into())
        }
    }

    pub fn part_destroyer_destroy(&mut self, _context: &mut Context, args: &[Value]) -> gml::Result<Value> {
        let (psid, id) = expect_args!(args, [int, int])?;
        if let Some(ps) = self.particles.get_system_mut(psid) {
            if ps.destroyers.get_asset(id).is_some() {
                ps.destroyers[id as usize] = None;
            }
        }
        Ok(Default::default())
    }

    pub fn part_destroyer_destroy_all(&mut self, _context: &mut Context, args: &[Value]) -> gml::Result<Value> {
        let psid = expect_args!(args, [int])?;
        if let Some(ps) = self.particles.get_system_mut(psid) {
            ps.destroyers.clear();
        }
        Ok(Default::default())
    }

    pub fn part_destroyer_exists(&mut self, _context: &mut Context, args: &[Value]) -> gml::Result<Value> {
        let (psid, id) = expect_args!(args, [int, int])?;
        if let Some(ps) = self.particles.get_system(psid) {
            Ok(ps.destroyers.get_asset(id).is_some().into())
        } else {
            Ok(gml::FALSE.into())
        }
    }

    pub fn part_destroyer_clear(&mut self, _context: &mut Context, args: &[Value]) -> gml::Result<Value> {
        let (psid, id) = expect_args!(args, [int, int])?;
        if let Some(ps) = self.particles.get_system_mut(psid) {
            if let Some(de) = ps.destroyers.get_asset_mut(id) {
                *de = particle::Destroyer::new();
            }
        }
        Ok(Default::default())
    }

    pub fn part_destroyer_region(&mut self, _context: &mut Context, args: &[Value]) -> gml::Result<Value> {
        let (psid, id, xmin, xmax, ymin, ymax, shape) = expect_args!(args, [int, int, real, real, real, real, int])?;
        let shape = match shape {
            1 => particle::Shape::Ellipse,
            2 => particle::Shape::Diamond,
            _ => particle::Shape::Rectangle,
        };
        if let Some(ps) = self.particles.get_system_mut(psid) {
            if let Some(de) = ps.destroyers.get_asset_mut(id) {
                de.xmin = xmin;
                de.xmax = xmax;
                de.ymin = ymin;
                de.ymax = ymax;
                de.shape = shape;
            }
        }
        Ok(Default::default())
    }

    pub fn part_deflector_create(&mut self, _context: &mut Context, args: &[Value]) -> gml::Result<Value> {
        let id = expect_args!(args, [int])?;
        if let Some(ps) = self.particles.get_system_mut(id) {
            let de = particle::Deflector::new();
            if let Some(id) = ps.deflectors.iter().position(|x| x.is_none()) {
                ps.deflectors[id] = Some(de);
                Ok(id.into())
            } else {
                ps.deflectors.push(Some(de));
                Ok((ps.deflectors.len() - 1).into())
            }
        } else {
            Ok((-1).into())
        }
    }

    pub fn part_deflector_destroy(&mut self, _context: &mut Context, args: &[Value]) -> gml::Result<Value> {
        let (psid, id) = expect_args!(args, [int, int])?;
        if let Some(ps) = self.particles.get_system_mut(psid) {
            if ps.deflectors.get_asset(id).is_some() {
                ps.deflectors[id as usize] = None;
            }
        }
        Ok(Default::default())
    }

    pub fn part_deflector_destroy_all(&mut self, _context: &mut Context, args: &[Value]) -> gml::Result<Value> {
        let psid = expect_args!(args, [int])?;
        if let Some(ps) = self.particles.get_system_mut(psid) {
            ps.deflectors.clear();
        }
        Ok(Default::default())
    }

    pub fn part_deflector_exists(&mut self, _context: &mut Context, args: &[Value]) -> gml::Result<Value> {
        let (psid, id) = expect_args!(args, [int, int])?;
        if let Some(ps) = self.particles.get_system(psid) {
            Ok(ps.deflectors.get_asset(id).is_some().into())
        } else {
            Ok(gml::FALSE.into())
        }
    }

    pub fn part_deflector_clear(&mut self, _context: &mut Context, args: &[Value]) -> gml::Result<Value> {
        let (psid, id) = expect_args!(args, [int, int])?;
        if let Some(ps) = self.particles.get_system_mut(psid) {
            if let Some(de) = ps.deflectors.get_asset_mut(id) {
                *de = particle::Deflector::new();
            }
        }
        Ok(Default::default())
    }

    pub fn part_deflector_region(&mut self, _context: &mut Context, args: &[Value]) -> gml::Result<Value> {
        let (psid, id, xmin, xmax, ymin, ymax) = expect_args!(args, [int, int, real, real, real, real])?;
        if let Some(ps) = self.particles.get_system_mut(psid) {
            if let Some(de) = ps.deflectors.get_asset_mut(id) {
                de.xmin = xmin;
                de.xmax = xmax;
                de.ymin = ymin;
                de.ymax = ymax;
            }
        }
        Ok(Default::default())
    }

    pub fn part_deflector_kind(&mut self, _context: &mut Context, args: &[Value]) -> gml::Result<Value> {
        let (psid, id, kind) = expect_args!(args, [int, int, int])?;
        if let Some(ps) = self.particles.get_system_mut(psid) {
            if let Some(de) = ps.deflectors.get_asset_mut(id) {
                de.kind = match kind {
                    1 => particle::DeflectorKind::Horizontal,
                    _ => particle::DeflectorKind::Vertical,
                }
            }
        }
        Ok(Default::default())
    }

    pub fn part_deflector_friction(&mut self, _context: &mut Context, args: &[Value]) -> gml::Result<Value> {
        let (psid, id, friction) = expect_args!(args, [int, int, real])?;
        if let Some(ps) = self.particles.get_system_mut(psid) {
            if let Some(de) = ps.deflectors.get_asset_mut(id) {
                de.friction = friction;
            }
        }
        Ok(Default::default())
    }

    pub fn part_changer_create(&mut self, _context: &mut Context, args: &[Value]) -> gml::Result<Value> {
        let id = expect_args!(args, [int])?;
        if let Some(ps) = self.particles.get_system_mut(id) {
            let ch = particle::Changer::new();
            if let Some(id) = ps.changers.iter().position(|x| x.is_none()) {
                ps.changers[id] = Some(ch);
                Ok(id.into())
            } else {
                ps.changers.push(Some(ch));
                Ok((ps.changers.len() - 1).into())
            }
        } else {
            Ok((-1).into())
        }
    }

    pub fn part_changer_destroy(&mut self, _context: &mut Context, args: &[Value]) -> gml::Result<Value> {
        let (psid, id) = expect_args!(args, [int, int])?;
        if let Some(ps) = self.particles.get_system_mut(psid) {
            if ps.changers.get_asset(id).is_some() {
                ps.changers[id as usize] = None;
            }
        }
        Ok(Default::default())
    }

    pub fn part_changer_destroy_all(&mut self, _context: &mut Context, args: &[Value]) -> gml::Result<Value> {
        let psid = expect_args!(args, [int])?;
        if let Some(ps) = self.particles.get_system_mut(psid) {
            ps.changers.clear();
        }
        Ok(Default::default())
    }

    pub fn part_changer_exists(&mut self, _context: &mut Context, args: &[Value]) -> gml::Result<Value> {
        let (psid, id) = expect_args!(args, [int, int])?;
        if let Some(ps) = self.particles.get_system(psid) {
            Ok(ps.changers.get_asset(id).is_some().into())
        } else {
            Ok(gml::FALSE.into())
        }
    }

    pub fn part_changer_clear(&mut self, _context: &mut Context, args: &[Value]) -> gml::Result<Value> {
        let (psid, id) = expect_args!(args, [int, int])?;
        if let Some(ps) = self.particles.get_system_mut(psid) {
            if let Some(ch) = ps.changers.get_asset_mut(id) {
                *ch = particle::Changer::new();
            }
        }
        Ok(Default::default())
    }

    pub fn part_changer_region(&mut self, _context: &mut Context, args: &[Value]) -> gml::Result<Value> {
        let (psid, id, xmin, xmax, ymin, ymax, shape) = expect_args!(args, [int, int, real, real, real, real, int])?;
        let shape = match shape {
            1 => particle::Shape::Ellipse,
            2 => particle::Shape::Diamond,
            _ => particle::Shape::Rectangle,
        };
        if let Some(ps) = self.particles.get_system_mut(psid) {
            if let Some(ch) = ps.changers.get_asset_mut(id) {
                ch.xmin = xmin;
                ch.xmax = xmax;
                ch.ymin = ymin;
                ch.ymax = ymax;
                ch.shape = shape;
            }
        }
        Ok(Default::default())
    }

    pub fn part_changer_kind(&mut self, _context: &mut Context, args: &[Value]) -> gml::Result<Value> {
        let (psid, id, kind) = expect_args!(args, [int, int, int])?;
        if let Some(ps) = self.particles.get_system_mut(psid) {
            if let Some(ch) = ps.changers.get_asset_mut(id) {
                ch.kind = match kind {
                    0 => particle::ChangerKind::All,
                    1 => particle::ChangerKind::Shape,
                    _ => particle::ChangerKind::Motion,
                };
            }
        }
        Ok(Default::default())
    }

    pub fn part_changer_types(&mut self, _context: &mut Context, args: &[Value]) -> gml::Result<Value> {
        let (psid, id, parttype1, parttype2) = expect_args!(args, [int, int, int, int])?;
        if let Some(ps) = self.particles.get_system_mut(psid) {
            if let Some(ch) = ps.changers.get_asset_mut(id) {
                ch.parttype1 = parttype1;
                ch.parttype2 = parttype2;
            }
        }
        Ok(Default::default())
    }

    pub fn effect_create_below(&mut self, context: &mut Context, args: &[Value]) -> gml::Result<Value> {
        let (kind, x, y, size, color) = expect_args!(args, [any, any, any, any, any])?;
        self.action_effect(context, &[kind, x, y, size, color, gml::TRUE.into()])
    }

    pub fn effect_create_above(&mut self, context: &mut Context, args: &[Value]) -> gml::Result<Value> {
        let (kind, x, y, size, color) = expect_args!(args, [any, any, any, any, any])?;
        self.action_effect(context, &[kind, x, y, size, color, gml::FALSE.into()])
    }

    pub fn effect_clear(&mut self, _context: &mut Context, args: &[Value]) -> gml::Result<Value> {
        expect_args!(args, [])?;
        self.particles.effect_clear();
        Ok(Default::default())
    }

    pub fn ds_set_precision(&mut self, _context: &mut Context, args: &[Value]) -> gml::Result<Value> {
        self.ds_precision = expect_args!(args, [real])?;
        Ok(Default::default())
    }

    pub fn ds_stack_create(&mut self, _context: &mut Context, args: &[Value]) -> gml::Result<Value> {
        expect_args!(args, [])?;
        Ok(self.stacks.add(ds::Stack::new()).into())
    }

    pub fn ds_stack_destroy(&mut self, _context: &mut Context, args: &[Value]) -> gml::Result<Value> {
        let id = expect_args!(args, [int])?;
        match self.stacks.destroy(id) {
            Ok(()) => Ok(Default::default()),
            Err(e) => Err(gml::Error::FunctionError("ds_stack_destroy".into(), e.into())),
        }
    }

    pub fn ds_stack_clear(&mut self, _context: &mut Context, args: &[Value]) -> gml::Result<Value> {
        let id = expect_args!(args, [int])?;
        match self.stacks.get_mut(id) {
            Ok(stack) => {
                stack.clear();
                Ok(Default::default())
            },
            Err(e) => Err(gml::Error::FunctionError("ds_stack_clear".into(), e.into())),
        }
    }

    pub fn ds_stack_copy(&mut self, _context: &mut Context, args: &[Value]) -> gml::Result<Value> {
        let (id, src_id) = expect_args!(args, [int, int])?;
        let src = match self.stacks.get(src_id) {
            Ok(stack) => stack.clone(),
            Err(e) => return Err(gml::Error::FunctionError("ds_stack_copy".into(), e.into())),
        };
        match self.stacks.get_mut(id) {
            Ok(stack) => {
                *stack = src;
                Ok(Default::default())
            },
            Err(e) => Err(gml::Error::FunctionError("ds_stack_copy".into(), e.into())),
        }
    }

    pub fn ds_stack_size(&mut self, _context: &mut Context, args: &[Value]) -> gml::Result<Value> {
        let id = expect_args!(args, [int])?;
        match self.stacks.get(id) {
            Ok(stack) => Ok(stack.len().into()),
            Err(e) => Err(gml::Error::FunctionError("ds_stack_size".into(), e.into())),
        }
    }

    pub fn ds_stack_empty(&mut self, _context: &mut Context, args: &[Value]) -> gml::Result<Value> {
        let id = expect_args!(args, [int])?;
        match self.stacks.get(id) {
            Ok(stack) => Ok(stack.is_empty().into()),
            Err(e) => Err(gml::Error::FunctionError("ds_stack_empty".into(), e.into())),
        }
    }

    pub fn ds_stack_push(&mut self, _context: &mut Context, args: &[Value]) -> gml::Result<Value> {
        let (id, val) = expect_args!(args, [int, any])?;
        match self.stacks.get_mut(id) {
            Ok(stack) => {
                stack.push(val);
                Ok(Default::default())
            },
            Err(e) => Err(gml::Error::FunctionError("ds_stack_push".into(), e.into())),
        }
    }

    pub fn ds_stack_pop(&mut self, _context: &mut Context, args: &[Value]) -> gml::Result<Value> {
        let id = expect_args!(args, [int])?;
        match self.stacks.get_mut(id) {
            Ok(stack) => Ok(stack.pop().unwrap_or_default()),
            Err(e) => Err(gml::Error::FunctionError("ds_stack_pop".into(), e.into())),
        }
    }

    pub fn ds_stack_top(&mut self, _context: &mut Context, args: &[Value]) -> gml::Result<Value> {
        let id = expect_args!(args, [int])?;
        match self.stacks.get(id) {
            Ok(stack) => Ok(stack.last().map(Value::clone).unwrap_or_default()),
            Err(e) => Err(gml::Error::FunctionError("ds_stack_top".into(), e.into())),
        }
    }

    pub fn ds_stack_write(&mut self, _context: &mut Context, args: &[Value]) -> gml::Result<Value> {
        let id = expect_args!(args, [int])?;
        match self.stacks.get_mut(id) {
            Ok(stack) => {
                let mut output = "65000000".to_string();
                output.push_str(&hex::encode_upper((stack.len() as u32).to_le_bytes()));
                output.extend(stack.iter().map(|v| hex::encode_upper(v.as_bytes())));
                Ok(output.into())
            },
            Err(e) => Err(gml::Error::FunctionError("ds_stack_write".into(), e.into())),
        }
    }

    pub fn ds_stack_read(&mut self, _context: &mut Context, args: &[Value]) -> gml::Result<Value> {
        let (id, hex_data) = expect_args!(args, [int, string])?;
        match self.stacks.get_mut(id) {
            Ok(old_stack) => {
                match hex::decode(hex_data.as_ref()) {
                    Ok(data) => {
                        let mut reader = data.as_slice();
                        // Read header and size
                        let mut buf = [0u8; 4];
                        if reader.read_exact(&mut buf).is_ok()
                            && u32::from_le_bytes(buf) == 0x65
                            && reader.read_exact(&mut buf).is_ok()
                        {
                            let size = u32::from_le_bytes(buf) as usize;
                            // Read each item
                            let mut stack = ds::Stack::with_capacity(size);
                            for _ in 0..size {
                                if let Some(val) = Value::from_reader(&mut reader) {
                                    stack.push(val);
                                } else {
                                    return Ok(Default::default())
                                }
                            }
                            *old_stack = stack;
                        }
                    },
                    Err(e) => println!("Warning (ds_stack_read): {}", e),
                }
                Ok(Default::default())
            },
            Err(e) => Err(gml::Error::FunctionError("ds_stack_read".into(), e.into())),
        }
    }

    pub fn ds_queue_create(&mut self, _context: &mut Context, args: &[Value]) -> gml::Result<Value> {
        expect_args!(args, [])?;
        Ok(self.queues.add(ds::Queue::new()).into())
    }

    pub fn ds_queue_destroy(&mut self, _context: &mut Context, args: &[Value]) -> gml::Result<Value> {
        let id = expect_args!(args, [int])?;
        match self.queues.destroy(id) {
            Ok(()) => Ok(Default::default()),
            Err(e) => Err(gml::Error::FunctionError("ds_queue_destroy".into(), e.into())),
        }
    }

    pub fn ds_queue_clear(&mut self, _context: &mut Context, args: &[Value]) -> gml::Result<Value> {
        let id = expect_args!(args, [int])?;
        match self.queues.get_mut(id) {
            Ok(queue) => {
                queue.clear();
                Ok(Default::default())
            },
            Err(e) => Err(gml::Error::FunctionError("ds_queue_clear".into(), e.into())),
        }
    }

    pub fn ds_queue_copy(&mut self, _context: &mut Context, args: &[Value]) -> gml::Result<Value> {
        let (id, src_id) = expect_args!(args, [int, int])?;
        let src = match self.queues.get(src_id) {
            Ok(queue) => queue.clone(),
            Err(e) => return Err(gml::Error::FunctionError("ds_queue_copy".into(), e.into())),
        };
        match self.queues.get_mut(id) {
            Ok(queue) => {
                *queue = src;
                Ok(Default::default())
            },
            Err(e) => Err(gml::Error::FunctionError("ds_queue_copy".into(), e.into())),
        }
    }

    pub fn ds_queue_size(&mut self, _context: &mut Context, args: &[Value]) -> gml::Result<Value> {
        let id = expect_args!(args, [int])?;
        match self.queues.get(id) {
            Ok(queue) => Ok(queue.len().into()),
            Err(e) => Err(gml::Error::FunctionError("ds_queue_size".into(), e.into())),
        }
    }

    pub fn ds_queue_empty(&mut self, _context: &mut Context, args: &[Value]) -> gml::Result<Value> {
        let id = expect_args!(args, [int])?;
        match self.queues.get(id) {
            Ok(queue) => Ok(queue.is_empty().into()),
            Err(e) => Err(gml::Error::FunctionError("ds_queue_empty".into(), e.into())),
        }
    }

    pub fn ds_queue_enqueue(&mut self, _context: &mut Context, args: &[Value]) -> gml::Result<Value> {
        let (id, val) = expect_args!(args, [int, any])?;
        match self.queues.get_mut(id) {
            Ok(queue) => {
                queue.push_back(val);
                Ok(Default::default())
            },
            Err(e) => Err(gml::Error::FunctionError("ds_queue_enqueue".into(), e.into())),
        }
    }

    pub fn ds_queue_dequeue(&mut self, _context: &mut Context, args: &[Value]) -> gml::Result<Value> {
        let id = expect_args!(args, [int])?;
        match self.queues.get_mut(id) {
            Ok(queue) => Ok(queue.pop_front().unwrap_or_default()),
            Err(e) => Err(gml::Error::FunctionError("ds_queue_dequeue".into(), e.into())),
        }
    }

    pub fn ds_queue_head(&mut self, _context: &mut Context, args: &[Value]) -> gml::Result<Value> {
        let id = expect_args!(args, [int])?;
        match self.queues.get(id) {
            Ok(queue) => Ok(queue.front().map(Value::clone).unwrap_or_default()),
            Err(e) => Err(gml::Error::FunctionError("ds_queue_head".into(), e.into())),
        }
    }

    pub fn ds_queue_tail(&mut self, _context: &mut Context, args: &[Value]) -> gml::Result<Value> {
        let id = expect_args!(args, [int])?;
        match self.queues.get(id) {
            Ok(queue) => Ok(queue.back().map(Value::clone).unwrap_or_default()),
            Err(e) => Err(gml::Error::FunctionError("ds_queue_tail".into(), e.into())),
        }
    }

    pub fn ds_queue_write(&mut self, _context: &mut Context, _args: &[Value]) -> gml::Result<Value> {
        // Expected arg count: 1
        unimplemented!("Called unimplemented kernel function ds_queue_write")
    }

    pub fn ds_queue_read(&mut self, _context: &mut Context, _args: &[Value]) -> gml::Result<Value> {
        // Expected arg count: 2
        unimplemented!("Called unimplemented kernel function ds_queue_read")
    }

    pub fn ds_list_create(&mut self, _context: &mut Context, args: &[Value]) -> gml::Result<Value> {
        expect_args!(args, [])?;
        Ok(self.lists.add(ds::List::new()).into())
    }

    pub fn ds_list_destroy(&mut self, _context: &mut Context, args: &[Value]) -> gml::Result<Value> {
        let id = expect_args!(args, [int])?;
        match self.lists.destroy(id) {
            Ok(()) => Ok(Default::default()),
            Err(e) => Err(gml::Error::FunctionError("ds_list_destroy".into(), e.into())),
        }
    }

    pub fn ds_list_clear(&mut self, _context: &mut Context, args: &[Value]) -> gml::Result<Value> {
        let id = expect_args!(args, [int])?;
        match self.lists.get_mut(id) {
            Ok(list) => {
                list.clear();
                Ok(Default::default())
            },
            Err(e) => Err(gml::Error::FunctionError("ds_list_clear".into(), e.into())),
        }
    }

    pub fn ds_list_copy(&mut self, _context: &mut Context, args: &[Value]) -> gml::Result<Value> {
        let (id, src_id) = expect_args!(args, [int, int])?;
        let src = match self.lists.get(src_id) {
            Ok(list) => list.clone(),
            Err(e) => return Err(gml::Error::FunctionError("ds_list_copy".into(), e.into())),
        };
        match self.lists.get_mut(id) {
            Ok(list) => {
                *list = src;
                Ok(Default::default())
            },
            Err(e) => Err(gml::Error::FunctionError("ds_list_copy".into(), e.into())),
        }
    }

    pub fn ds_list_size(&mut self, _context: &mut Context, args: &[Value]) -> gml::Result<Value> {
        let id = expect_args!(args, [int])?;
        match self.lists.get(id) {
            Ok(list) => Ok(list.len().into()),
            Err(e) => Err(gml::Error::FunctionError("ds_list_size".into(), e.into())),
        }
    }

    pub fn ds_list_empty(&mut self, _context: &mut Context, args: &[Value]) -> gml::Result<Value> {
        let id = expect_args!(args, [int])?;
        match self.lists.get(id) {
            Ok(list) => Ok(list.is_empty().into()),
            Err(e) => Err(gml::Error::FunctionError("ds_list_empty".into(), e.into())),
        }
    }

    pub fn ds_list_add(&mut self, _context: &mut Context, args: &[Value]) -> gml::Result<Value> {
        let (id, val) = expect_args!(args, [int, any])?;
        match self.lists.get_mut(id) {
            Ok(list) => {
                list.push(val);
                Ok(Default::default())
            },
            Err(e) => Err(gml::Error::FunctionError("ds_list_add".into(), e.into())),
        }
    }

    pub fn ds_list_insert(&mut self, _context: &mut Context, args: &[Value]) -> gml::Result<Value> {
        let (id, index, val) = expect_args!(args, [int, int, any])?;
        match self.lists.get_mut(id) {
            Ok(list) => {
                if index >= 0 && (index as usize) <= list.len() {
                    list.insert(index as usize, val);
                }
                Ok(Default::default())
            },
            Err(e) => Err(gml::Error::FunctionError("ds_list_insert".into(), e.into())),
        }
    }

    pub fn ds_list_replace(&mut self, _context: &mut Context, args: &[Value]) -> gml::Result<Value> {
        let (id, index, val) = expect_args!(args, [int, int, any])?;
        match self.lists.get_mut(id) {
            Ok(list) => {
                if index >= 0 && (index as usize) < list.len() {
                    list[index as usize] = val;
                }
                Ok(Default::default())
            },
            Err(e) => Err(gml::Error::FunctionError("ds_list_replace".into(), e.into())),
        }
    }

    pub fn ds_list_delete(&mut self, _context: &mut Context, args: &[Value]) -> gml::Result<Value> {
        let (id, index) = expect_args!(args, [int, int])?;
        match self.lists.get_mut(id) {
            Ok(list) => {
                if index >= 0 && (index as usize) < list.len() {
                    list.remove(index as usize);
                }
                Ok(Default::default())
            },
            Err(e) => Err(gml::Error::FunctionError("ds_list_delete".into(), e.into())),
        }
    }

    pub fn ds_list_find_index(&mut self, _context: &mut Context, args: &[Value]) -> gml::Result<Value> {
        let (id, val) = expect_args!(args, [int, any])?;
        match self.lists.get(id) {
            Ok(list) => Ok(list
                .iter()
                .enumerate()
                .find(|(_, x)| ds::eq(x, &val, self.ds_precision))
                .map(|(i, _)| i as i32)
                .unwrap_or(-1)
                .into()),
            Err(e) => Err(gml::Error::FunctionError("ds_list_find_index".into(), e.into())),
        }
    }

    pub fn ds_list_find_value(&mut self, _context: &mut Context, args: &[Value]) -> gml::Result<Value> {
        let (id, index) = expect_args!(args, [int, int])?;
        match self.lists.get(id) {
            Ok(list) => {
                if index >= 0 && (index as usize) < list.len() {
                    Ok(list[index as usize].clone())
                } else {
                    Ok(Default::default())
                }
            },
            Err(e) => Err(gml::Error::FunctionError("ds_list_find_value".into(), e.into())),
        }
    }

    pub fn ds_list_sort(&mut self, _context: &mut Context, args: &[Value]) -> gml::Result<Value> {
        let (id, asc) = expect_args!(args, [int, any])?;
        match self.lists.get_mut(id) {
            Ok(list) => {
                let precision = self.ds_precision; // otherwise we get borrowing issues
                if asc.is_truthy() {
                    list.sort_by(|x, y| ds::cmp(x, y, precision));
                } else {
                    list.sort_by(|x, y| ds::cmp(y, x, precision));
                }
                Ok(Default::default())
            },
            Err(e) => Err(gml::Error::FunctionError("ds_list_sort".into(), e.into())),
        }
    }

    pub fn ds_list_shuffle(&mut self, _context: &mut Context, args: &[Value]) -> gml::Result<Value> {
        let id = expect_args!(args, [int])?;
        match self.lists.get_mut(id) {
            Ok(list) => {
                for _ in 1..list.len() {
                    let id1 = self.rand.next_int(list.len() as u32 - 1);
                    let id2 = self.rand.next_int(list.len() as u32 - 1);
                    list.swap(id1 as usize, id2 as usize);
                }
                Ok(Default::default())
            },
            Err(e) => Err(gml::Error::FunctionError("ds_list_shuffle".into(), e.into())),
        }
    }

    pub fn ds_list_write(&mut self, _context: &mut Context, args: &[Value]) -> gml::Result<Value> {
        let id = expect_args!(args, [int])?;
        match self.lists.get_mut(id) {
            Ok(list) => {
                let mut output = "2D010000".to_string();
                output.push_str(&hex::encode_upper((list.len() as u32).to_le_bytes()));
                output.extend(list.iter().map(|v| hex::encode_upper(v.as_bytes())));
                Ok(output.into())
            },
            Err(e) => Err(gml::Error::FunctionError("ds_list_write".into(), e.into())),
        }
    }

    pub fn ds_list_read(&mut self, _context: &mut Context, args: &[Value]) -> gml::Result<Value> {
        let (id, hex_data) = expect_args!(args, [int, string])?;
        fn read_list(mut reader: &[u8]) -> Option<ds::List> {
            let mut buf = [0u8; 4];
            reader.read_exact(&mut buf).ok()?;
            if u32::from_le_bytes(buf) != 0x12d {
                return None
            }
            reader.read_exact(&mut buf).ok()?;
            let size = u32::from_le_bytes(buf) as usize;
            let mut list = ds::List::with_capacity(size);
            for _ in 0..size {
                list.push(Value::from_reader(&mut reader)?);
            }
            Some(list)
        }
        match self.lists.get_mut(id) {
            Ok(old_list) => {
                match hex::decode(hex_data.as_ref()) {
                    Ok(data) => {
                        if let Some(list) = read_list(data.as_slice()) {
                            *old_list = list;
                        }
                    },
                    Err(e) => println!("Warning (ds_list_read): {}", e),
                }
                Ok(Default::default())
            },
            Err(e) => Err(gml::Error::FunctionError("ds_list_read".into(), e.into())),
        }
    }

    pub fn ds_map_create(&mut self, _context: &mut Context, args: &[Value]) -> gml::Result<Value> {
        expect_args!(args, [])?;
        Ok(self.maps.add(ds::Map { keys: Vec::new(), values: Vec::new() }).into())
    }

    pub fn ds_map_destroy(&mut self, _context: &mut Context, args: &[Value]) -> gml::Result<Value> {
        let id = expect_args!(args, [int])?;
        match self.maps.destroy(id) {
            Ok(()) => Ok(Default::default()),
            Err(e) => Err(gml::Error::FunctionError("ds_map_destroy".into(), e.into())),
        }
    }

    pub fn ds_map_clear(&mut self, _context: &mut Context, args: &[Value]) -> gml::Result<Value> {
        let id = expect_args!(args, [int])?;
        match self.maps.get_mut(id) {
            Ok(map) => {
                map.keys.clear();
                map.values.clear();
                Ok(Default::default())
            },
            Err(e) => Err(gml::Error::FunctionError("ds_map_clear".into(), e.into())),
        }
    }

    pub fn ds_map_copy(&mut self, _context: &mut Context, args: &[Value]) -> gml::Result<Value> {
        let (id, src_id) = expect_args!(args, [int, int])?;
        let src = match self.maps.get(src_id) {
            Ok(map) => map.clone(),
            Err(e) => return Err(gml::Error::FunctionError("ds_map_copy".into(), e.into())),
        };
        match self.maps.get_mut(id) {
            Ok(map) => {
                *map = src;
                Ok(Default::default())
            },
            Err(e) => Err(gml::Error::FunctionError("ds_map_copy".into(), e.into())),
        }
    }

    pub fn ds_map_size(&mut self, _context: &mut Context, args: &[Value]) -> gml::Result<Value> {
        let id = expect_args!(args, [int])?;
        match self.maps.get(id) {
            Ok(map) => Ok(map.keys.len().into()),
            Err(e) => Err(gml::Error::FunctionError("ds_map_size".into(), e.into())),
        }
    }

    pub fn ds_map_empty(&mut self, _context: &mut Context, args: &[Value]) -> gml::Result<Value> {
        let id = expect_args!(args, [int])?;
        match self.maps.get(id) {
            Ok(map) => Ok(map.keys.is_empty().into()),
            Err(e) => Err(gml::Error::FunctionError("ds_map_empty".into(), e.into())),
        }
    }

    pub fn ds_map_add(&mut self, _context: &mut Context, args: &[Value]) -> gml::Result<Value> {
        let (id, key, val) = expect_args!(args, [int, any, any])?;
        match self.maps.get_mut(id) {
            Ok(map) => {
                let index = map.get_next_index(&key, self.ds_precision);
                map.keys.insert(index, key);
                map.values.insert(index, val);
                Ok(Default::default())
            },
            Err(e) => Err(gml::Error::FunctionError("ds_map_add".into(), e.into())),
        }
    }

    pub fn ds_map_replace(&mut self, _context: &mut Context, args: &[Value]) -> gml::Result<Value> {
        let (id, key, val) = expect_args!(args, [int, any, any])?;
        match self.maps.get_mut(id) {
            Ok(map) => {
                if let Some(index) = map.get_index(&key, self.ds_precision) {
                    map.values[index] = val;
                }
                Ok(Default::default())
            },
            Err(e) => Err(gml::Error::FunctionError("ds_map_replace".into(), e.into())),
        }
    }

    pub fn ds_map_delete(&mut self, _context: &mut Context, args: &[Value]) -> gml::Result<Value> {
        let (id, key) = expect_args!(args, [int, any])?;
        match self.maps.get_mut(id) {
            Ok(map) => {
                if let Some(index) = map.get_index(&key, self.ds_precision) {
                    map.keys.remove(index);
                    map.values.remove(index);
                }
                Ok(Default::default())
            },
            Err(e) => Err(gml::Error::FunctionError("ds_map_delete".into(), e.into())),
        }
    }

    pub fn ds_map_exists(&mut self, _context: &mut Context, args: &[Value]) -> gml::Result<Value> {
        let (id, key) = expect_args!(args, [int, any])?;
        match self.maps.get(id) {
            Ok(map) => Ok(map.contains_key(&key, self.ds_precision).into()),
            Err(e) => Err(gml::Error::FunctionError("ds_map_exists".into(), e.into())),
        }
    }

    pub fn ds_map_find_value(&mut self, _context: &mut Context, args: &[Value]) -> gml::Result<Value> {
        let (id, key) = expect_args!(args, [int, any])?;
        match self.maps.get(id) {
            Ok(map) => Ok(map.get_index(&key, self.ds_precision).map_or(0.into(), |i| map.values[i].clone())),
            Err(e) => Err(gml::Error::FunctionError("ds_map_find_value".into(), e.into())),
        }
    }

    pub fn ds_map_find_previous(&mut self, _context: &mut Context, args: &[Value]) -> gml::Result<Value> {
        let (id, key) = expect_args!(args, [int, any])?;
        match self.maps.get(id) {
            Ok(map) => {
                let index = map.get_index_unchecked(&key, self.ds_precision);
                if index > 0 { Ok(map.keys[index - 1].clone()) } else { Ok(Default::default()) }
            },
            Err(e) => Err(gml::Error::FunctionError("ds_map_find_previous".into(), e.into())),
        }
    }

    pub fn ds_map_find_next(&mut self, _context: &mut Context, args: &[Value]) -> gml::Result<Value> {
        let (id, key) = expect_args!(args, [int, any])?;
        match self.maps.get(id) {
            Ok(map) => {
                let index = map.get_next_index(&key, self.ds_precision);
                if index < map.keys.len() { Ok(map.keys[index].clone()) } else { Ok(Default::default()) }
            },
            Err(e) => Err(gml::Error::FunctionError("ds_map_find_next".into(), e.into())),
        }
    }

    pub fn ds_map_find_first(&mut self, _context: &mut Context, args: &[Value]) -> gml::Result<Value> {
        let id = expect_args!(args, [int])?;
        match self.maps.get(id) {
            Ok(map) => Ok(map.keys.first().map(Value::clone).unwrap_or_default()),
            Err(e) => Err(gml::Error::FunctionError("ds_map_find_first".into(), e.into())),
        }
    }

    pub fn ds_map_find_last(&mut self, _context: &mut Context, args: &[Value]) -> gml::Result<Value> {
        let id = expect_args!(args, [int])?;
        match self.maps.get(id) {
            Ok(map) => Ok(map.keys.last().map(Value::clone).unwrap_or_default()),
            Err(e) => Err(gml::Error::FunctionError("ds_map_find_last".into(), e.into())),
        }
    }

    pub fn ds_map_write(&mut self, _context: &mut Context, args: &[Value]) -> gml::Result<Value> {
        let id = expect_args!(args, [int])?;
        match self.maps.get_mut(id) {
            Ok(map) => {
                let mut output = "91010000".to_string();
                output.push_str(&hex::encode_upper((map.keys.len() as u32).to_le_bytes()));
                output.extend(map.keys.iter().map(|v| hex::encode_upper(v.as_bytes())));
                output.extend(map.values.iter().map(|v| hex::encode_upper(v.as_bytes())));
                Ok(output.into())
            },
            Err(e) => Err(gml::Error::FunctionError("ds_map_write".into(), e.into())),
        }
    }

    pub fn ds_map_read(&mut self, _context: &mut Context, _args: &[Value]) -> gml::Result<Value> {
        // Expected arg count: 2
        unimplemented!("Called unimplemented kernel function ds_map_read")
    }

    pub fn ds_priority_create(&mut self, _context: &mut Context, args: &[Value]) -> gml::Result<Value> {
        expect_args!(args, [])?;
        Ok(self.priority_queues.add(ds::Priority { priorities: Vec::new(), values: Vec::new() }).into())
    }

    pub fn ds_priority_destroy(&mut self, _context: &mut Context, args: &[Value]) -> gml::Result<Value> {
        let id = expect_args!(args, [int])?;
        match self.priority_queues.destroy(id) {
            Ok(()) => Ok(Default::default()),
            Err(e) => Err(gml::Error::FunctionError("ds_priority_destroy".into(), e.into())),
        }
    }

    pub fn ds_priority_clear(&mut self, _context: &mut Context, args: &[Value]) -> gml::Result<Value> {
        let id = expect_args!(args, [int])?;
        match self.priority_queues.get_mut(id) {
            Ok(pq) => {
                pq.priorities.clear();
                pq.values.clear();
                Ok(Default::default())
            },
            Err(e) => Err(gml::Error::FunctionError("ds_priority_clear".into(), e.into())),
        }
    }

    pub fn ds_priority_copy(&mut self, _context: &mut Context, args: &[Value]) -> gml::Result<Value> {
        let (id, src_id) = expect_args!(args, [int, int])?;
        let src = match self.priority_queues.get(src_id) {
            Ok(queue) => queue.clone(),
            Err(e) => return Err(gml::Error::FunctionError("ds_priority_copy".into(), e.into())),
        };
        match self.priority_queues.get_mut(id) {
            Ok(queue) => {
                *queue = src;
                Ok(Default::default())
            },
            Err(e) => Err(gml::Error::FunctionError("ds_priority_copy".into(), e.into())),
        }
    }

    pub fn ds_priority_size(&mut self, _context: &mut Context, args: &[Value]) -> gml::Result<Value> {
        let id = expect_args!(args, [int])?;
        match self.priority_queues.get(id) {
            Ok(pq) => Ok(pq.priorities.len().into()),
            Err(e) => Err(gml::Error::FunctionError("ds_priority_clear".into(), e.into())),
        }
    }

    pub fn ds_priority_empty(&mut self, _context: &mut Context, args: &[Value]) -> gml::Result<Value> {
        let id = expect_args!(args, [int])?;
        match self.priority_queues.get(id) {
            Ok(pq) => Ok(pq.priorities.is_empty().into()),
            Err(e) => Err(gml::Error::FunctionError("ds_priority_clear".into(), e.into())),
        }
    }

    pub fn ds_priority_add(&mut self, _context: &mut Context, args: &[Value]) -> gml::Result<Value> {
        let (id, val, prio) = expect_args!(args, [int, any, any])?;
        match self.priority_queues.get_mut(id) {
            Ok(pq) => {
                pq.priorities.push(prio);
                pq.values.push(val);
                Ok(Default::default())
            },
            Err(e) => Err(gml::Error::FunctionError("ds_priority_add".into(), e.into())),
        }
    }

    pub fn ds_priority_change_priority(&mut self, _context: &mut Context, args: &[Value]) -> gml::Result<Value> {
        let (id, val, prio) = expect_args!(args, [int, any, any])?;
        match self.priority_queues.get_mut(id) {
            Ok(pq) => {
                let precision = self.ds_precision;
                if let Some(pos) = pq.values.iter().position(|x| ds::eq(x, &val, precision)) {
                    pq.priorities[pos] = prio;
                }
                Ok(Default::default())
            },
            Err(e) => Err(gml::Error::FunctionError("ds_priority_change_priority".into(), e.into())),
        }
    }

    pub fn ds_priority_find_priority(&mut self, _context: &mut Context, args: &[Value]) -> gml::Result<Value> {
        let (id, val) = expect_args!(args, [int, any])?;
        match self.priority_queues.get(id) {
            Ok(pq) => {
                let precision = self.ds_precision;
                if let Some(pos) = pq.values.iter().position(|x| ds::eq(x, &val, precision)) {
                    Ok(pq.priorities[pos].clone())
                } else {
                    Ok(Default::default())
                }
            },
            Err(e) => Err(gml::Error::FunctionError("ds_priority_find_priority".into(), e.into())),
        }
    }

    pub fn ds_priority_delete_value(&mut self, _context: &mut Context, args: &[Value]) -> gml::Result<Value> {
        let (id, val) = expect_args!(args, [int, any])?;
        match self.priority_queues.get_mut(id) {
            Ok(pq) => {
                let precision = self.ds_precision;
                if let Some(pos) = pq.values.iter().position(|x| ds::eq(x, &val, precision)) {
                    pq.priorities.remove(pos);
                    pq.values.remove(pos);
                }
                Ok(Default::default())
            },
            Err(e) => Err(gml::Error::FunctionError("ds_priority_delete_value".into(), e.into())),
        }
    }

    pub fn ds_priority_delete_min(&mut self, _context: &mut Context, args: &[Value]) -> gml::Result<Value> {
        let id = expect_args!(args, [int])?;
        match self.priority_queues.get_mut(id) {
            Ok(pq) => {
                if let Some(min) = pq.min_id(self.ds_precision) {
                    pq.priorities.remove(min);
                    Ok(pq.values.remove(min))
                } else {
                    Ok(Default::default())
                }
            },
            Err(e) => Err(gml::Error::FunctionError("ds_priority_delete_min".into(), e.into())),
        }
    }

    pub fn ds_priority_find_min(&mut self, _context: &mut Context, args: &[Value]) -> gml::Result<Value> {
        let id = expect_args!(args, [int])?;
        match self.priority_queues.get(id) {
            Ok(pq) => {
                if let Some(min) = pq.min_id(self.ds_precision) {
                    Ok(pq.values[min].clone())
                } else {
                    Ok(Default::default())
                }
            },
            Err(e) => Err(gml::Error::FunctionError("ds_priority_find_min".into(), e.into())),
        }
    }

    pub fn ds_priority_delete_max(&mut self, _context: &mut Context, args: &[Value]) -> gml::Result<Value> {
        let id = expect_args!(args, [int])?;
        match self.priority_queues.get_mut(id) {
            Ok(pq) => {
                if let Some(max) = pq.max_id(self.ds_precision) {
                    pq.priorities.remove(max);
                    Ok(pq.values.remove(max))
                } else {
                    Ok(Default::default())
                }
            },
            Err(e) => Err(gml::Error::FunctionError("ds_priority_delete_max".into(), e.into())),
        }
    }

    pub fn ds_priority_find_max(&mut self, _context: &mut Context, args: &[Value]) -> gml::Result<Value> {
        let id = expect_args!(args, [int])?;
        match self.priority_queues.get(id) {
            Ok(pq) => {
                if let Some(max) = pq.max_id(self.ds_precision) {
                    Ok(pq.values[max].clone())
                } else {
                    Ok(Default::default())
                }
            },
            Err(e) => Err(gml::Error::FunctionError("ds_priority_find_max".into(), e.into())),
        }
    }

    pub fn ds_priority_write(&mut self, _context: &mut Context, args: &[Value]) -> gml::Result<Value> {
        let id = expect_args!(args, [int])?;
        match self.priority_queues.get_mut(id) {
            Ok(pq) => {
                let mut output = "F5010000".to_string();
                output.push_str(&hex::encode_upper((pq.priorities.len() as u32).to_le_bytes()));
                output.extend(pq.priorities.iter().map(|v| hex::encode_upper(v.as_bytes())));
                output.extend(pq.values.iter().map(|v| hex::encode_upper(v.as_bytes())));
                Ok(output.into())
            },
            Err(e) => Err(gml::Error::FunctionError("ds_priority_write".into(), e.into())),
        }
    }

    pub fn ds_priority_read(&mut self, _context: &mut Context, _args: &[Value]) -> gml::Result<Value> {
        // Expected arg count: 2
        unimplemented!("Called unimplemented kernel function ds_priority_read")
    }

    pub fn ds_grid_create(&mut self, _context: &mut Context, args: &[Value]) -> gml::Result<Value> {
        let (width, height) = expect_args!(args, [int, int])?;
        if width < 0 || height < 0 {
            return Err(gml::Error::FunctionError(
                "ds_grid_create".into(),
                "grids cannot have negative dimensions".to_string(),
            ))
        }
        Ok(self.grids.add(ds::Grid::new(width as usize, height as usize)).into())
    }

    pub fn ds_grid_destroy(&mut self, _context: &mut Context, args: &[Value]) -> gml::Result<Value> {
        let id = expect_args!(args, [int])?;
        match self.grids.destroy(id) {
            Ok(()) => Ok(Default::default()),
            Err(e) => Err(gml::Error::FunctionError("ds_grid_destroy".into(), e.into())),
        }
    }

    pub fn ds_grid_copy(&mut self, _context: &mut Context, args: &[Value]) -> gml::Result<Value> {
        let (id, src_id) = expect_args!(args, [int, int])?;
        let src_grid = match self.grids.get(src_id) {
            Ok(grid) => grid.clone(),
            Err(e) => return Err(gml::Error::FunctionError("ds_grid_copy".into(), e.into())),
        };
        match self.grids.get_mut(id) {
            Ok(grid) => {
                *grid = src_grid;
                Ok(Default::default())
            },
            Err(e) => Err(gml::Error::FunctionError("ds_grid_copy".into(), e.into())),
        }
    }

    pub fn ds_grid_resize(&mut self, _context: &mut Context, args: &[Value]) -> gml::Result<Value> {
        let (id, width, height) = expect_args!(args, [int, int, int])?;
        match self.grids.get_mut(id) {
            Ok(grid) => {
                if width < 0 || height < 0 {
                    return Err(gml::Error::FunctionError(
                        "ds_grid_resize".into(),
                        "grids cannot have negative dimensions".to_string(),
                    ))
                }
                grid.resize(width as usize, height as usize);
                Ok(Default::default())
            },
            Err(e) => Err(gml::Error::FunctionError("ds_grid_resize".into(), e.into())),
        }
    }

    pub fn ds_grid_width(&mut self, _context: &mut Context, args: &[Value]) -> gml::Result<Value> {
        let id = expect_args!(args, [int])?;
        match self.grids.get(id) {
            Ok(grid) => Ok(grid.width().into()),
            Err(e) => Err(gml::Error::FunctionError("ds_grid_width".into(), e.into())),
        }
    }

    pub fn ds_grid_height(&mut self, _context: &mut Context, args: &[Value]) -> gml::Result<Value> {
        let id = expect_args!(args, [int])?;
        match self.grids.get(id) {
            Ok(grid) => Ok(grid.height().into()),
            Err(e) => Err(gml::Error::FunctionError("ds_grid_width".into(), e.into())),
        }
    }

    pub fn ds_grid_clear(&mut self, _context: &mut Context, args: &[Value]) -> gml::Result<Value> {
        let (id, val) = expect_args!(args, [int, any])?;
        match self.grids.get_mut(id) {
            Ok(grid) => {
                for x in 0..grid.width() {
                    for y in 0..grid.height() {
                        grid.set(x, y, val.clone());
                    }
                }
                Ok(Default::default())
            },
            Err(e) => Err(gml::Error::FunctionError("ds_grid_clear".into(), e.into())),
        }
    }

    pub fn ds_grid_set(&mut self, _context: &mut Context, args: &[Value]) -> gml::Result<Value> {
        let (id, x, y, val) = expect_args!(args, [int, int, int, any])?;
        match self.grids.get_mut(id) {
            Ok(grid) => {
                if x >= 0 && y >= 0 && (x as usize) < grid.width() && (y as usize) < grid.height() {
                    grid.set(x as usize, y as usize, val);
                }
                Ok(Default::default())
            },
            Err(e) => Err(gml::Error::FunctionError("ds_grid_set".into(), e.into())),
        }
    }

    pub fn ds_grid_add(&mut self, _context: &mut Context, _args: &[Value]) -> gml::Result<Value> {
        // Expected arg count: 4
        unimplemented!("Called unimplemented kernel function ds_grid_add")
    }

    pub fn ds_grid_multiply(&mut self, _context: &mut Context, _args: &[Value]) -> gml::Result<Value> {
        // Expected arg count: 4
        unimplemented!("Called unimplemented kernel function ds_grid_multiply")
    }

    pub fn ds_grid_set_region(&mut self, _context: &mut Context, _args: &[Value]) -> gml::Result<Value> {
        // Expected arg count: 6
        unimplemented!("Called unimplemented kernel function ds_grid_set_region")
    }

    pub fn ds_grid_add_region(&mut self, _context: &mut Context, _args: &[Value]) -> gml::Result<Value> {
        // Expected arg count: 6
        unimplemented!("Called unimplemented kernel function ds_grid_add_region")
    }

    pub fn ds_grid_multiply_region(&mut self, _context: &mut Context, _args: &[Value]) -> gml::Result<Value> {
        // Expected arg count: 6
        unimplemented!("Called unimplemented kernel function ds_grid_multiply_region")
    }

    pub fn ds_grid_set_disk(&mut self, _context: &mut Context, _args: &[Value]) -> gml::Result<Value> {
        // Expected arg count: 5
        unimplemented!("Called unimplemented kernel function ds_grid_set_disk")
    }

    pub fn ds_grid_add_disk(&mut self, _context: &mut Context, _args: &[Value]) -> gml::Result<Value> {
        // Expected arg count: 5
        unimplemented!("Called unimplemented kernel function ds_grid_add_disk")
    }

    pub fn ds_grid_multiply_disk(&mut self, _context: &mut Context, _args: &[Value]) -> gml::Result<Value> {
        // Expected arg count: 5
        unimplemented!("Called unimplemented kernel function ds_grid_multiply_disk")
    }

    pub fn ds_grid_set_grid_region(&mut self, _context: &mut Context, _args: &[Value]) -> gml::Result<Value> {
        // Expected arg count: 8
        unimplemented!("Called unimplemented kernel function ds_grid_set_grid_region")
    }

    pub fn ds_grid_add_grid_region(&mut self, _context: &mut Context, _args: &[Value]) -> gml::Result<Value> {
        // Expected arg count: 8
        unimplemented!("Called unimplemented kernel function ds_grid_add_grid_region")
    }

    pub fn ds_grid_multiply_grid_region(&mut self, _context: &mut Context, _args: &[Value]) -> gml::Result<Value> {
        // Expected arg count: 8
        unimplemented!("Called unimplemented kernel function ds_grid_multiply_grid_region")
    }

    pub fn ds_grid_get(&mut self, _context: &mut Context, args: &[Value]) -> gml::Result<Value> {
        let (id, x, y) = expect_args!(args, [int, int, int])?;
        match self.grids.get(id) {
            Ok(grid) => {
                if x >= 0 && y >= 0 && (x as usize) < grid.width() && (y as usize) < grid.height() {
                    Ok(grid.get(x as usize, y as usize).clone())
                } else {
                    Ok(Default::default())
                }
            },
            Err(e) => Err(gml::Error::FunctionError("ds_grid_set".into(), e.into())),
        }
    }

    pub fn ds_grid_get_sum(&mut self, _context: &mut Context, _args: &[Value]) -> gml::Result<Value> {
        // Expected arg count: 5
        unimplemented!("Called unimplemented kernel function ds_grid_get_sum")
    }

    pub fn ds_grid_get_max(&mut self, _context: &mut Context, _args: &[Value]) -> gml::Result<Value> {
        // Expected arg count: 5
        unimplemented!("Called unimplemented kernel function ds_grid_get_max")
    }

    pub fn ds_grid_get_min(&mut self, _context: &mut Context, _args: &[Value]) -> gml::Result<Value> {
        // Expected arg count: 5
        unimplemented!("Called unimplemented kernel function ds_grid_get_min")
    }

    pub fn ds_grid_get_mean(&mut self, _context: &mut Context, _args: &[Value]) -> gml::Result<Value> {
        // Expected arg count: 5
        unimplemented!("Called unimplemented kernel function ds_grid_get_mean")
    }

    pub fn ds_grid_get_disk_sum(&mut self, _context: &mut Context, _args: &[Value]) -> gml::Result<Value> {
        // Expected arg count: 4
        unimplemented!("Called unimplemented kernel function ds_grid_get_disk_sum")
    }

    pub fn ds_grid_get_disk_max(&mut self, _context: &mut Context, _args: &[Value]) -> gml::Result<Value> {
        // Expected arg count: 4
        unimplemented!("Called unimplemented kernel function ds_grid_get_disk_max")
    }

    pub fn ds_grid_get_disk_min(&mut self, _context: &mut Context, _args: &[Value]) -> gml::Result<Value> {
        // Expected arg count: 4
        unimplemented!("Called unimplemented kernel function ds_grid_get_disk_min")
    }

    pub fn ds_grid_get_disk_mean(&mut self, _context: &mut Context, _args: &[Value]) -> gml::Result<Value> {
        // Expected arg count: 4
        unimplemented!("Called unimplemented kernel function ds_grid_get_disk_mean")
    }

    pub fn ds_grid_value_exists(&mut self, _context: &mut Context, _args: &[Value]) -> gml::Result<Value> {
        // Expected arg count: 6
        unimplemented!("Called unimplemented kernel function ds_grid_value_exists")
    }

    pub fn ds_grid_value_x(&mut self, _context: &mut Context, _args: &[Value]) -> gml::Result<Value> {
        // Expected arg count: 6
        unimplemented!("Called unimplemented kernel function ds_grid_value_x")
    }

    pub fn ds_grid_value_y(&mut self, _context: &mut Context, _args: &[Value]) -> gml::Result<Value> {
        // Expected arg count: 6
        unimplemented!("Called unimplemented kernel function ds_grid_value_y")
    }

    pub fn ds_grid_value_disk_exists(&mut self, _context: &mut Context, _args: &[Value]) -> gml::Result<Value> {
        // Expected arg count: 5
        unimplemented!("Called unimplemented kernel function ds_grid_value_disk_exists")
    }

    pub fn ds_grid_value_disk_x(&mut self, _context: &mut Context, _args: &[Value]) -> gml::Result<Value> {
        // Expected arg count: 5
        unimplemented!("Called unimplemented kernel function ds_grid_value_disk_x")
    }

    pub fn ds_grid_value_disk_y(&mut self, _context: &mut Context, _args: &[Value]) -> gml::Result<Value> {
        // Expected arg count: 5
        unimplemented!("Called unimplemented kernel function ds_grid_value_disk_y")
    }

    pub fn ds_grid_shuffle(&mut self, _context: &mut Context, _args: &[Value]) -> gml::Result<Value> {
        // Expected arg count: 1
        unimplemented!("Called unimplemented kernel function ds_grid_shuffle")
    }

    pub fn ds_grid_write(&mut self, _context: &mut Context, args: &[Value]) -> gml::Result<Value> {
        let id = expect_args!(args, [int])?;
        match self.grids.get_mut(id) {
            Ok(grid) => {
                let mut output = "59020000".to_string();
                output.push_str(&hex::encode_upper((grid.width() as u32).to_le_bytes()));
                output.push_str(&hex::encode_upper((grid.height() as u32).to_le_bytes()));
                for x in 0..grid.width() {
                    for y in 0..grid.height() {
                        output.push_str(&hex::encode_upper(grid.get(x, y).as_bytes()));
                    }
                }
                Ok(output.into())
            },
            Err(e) => Err(gml::Error::FunctionError("ds_grid_write".into(), e.into())),
        }
    }

    pub fn ds_grid_read(&mut self, _context: &mut Context, args: &[Value]) -> gml::Result<Value> {
        let (id, hex_data) = expect_args!(args, [int, string])?;
        fn read_grid(mut reader: &[u8]) -> Option<ds::Grid> {
            let mut buf = [0u8; 4];
            reader.read_exact(&mut buf).ok()?;
            if u32::from_le_bytes(buf) != 0x259 {
                return None
            }
            reader.read_exact(&mut buf).ok()?;
            let width = u32::from_le_bytes(buf) as usize;
            reader.read_exact(&mut buf).ok()?;
            let height = u32::from_le_bytes(buf) as usize;
            let mut grid = ds::Grid::new(width, height);
            for x in 0..width {
                for y in 0..height {
                    grid.set(x, y, Value::from_reader(&mut reader)?);
                }
            }
            Some(grid)
        }
        match self.grids.get_mut(id) {
            Ok(old_grid) => {
                match hex::decode(hex_data.as_ref()) {
                    Ok(data) => {
                        if let Some(grid) = read_grid(data.as_slice()) {
                            *old_grid = grid;
                        }
                    },
                    Err(e) => println!("Warning (ds_grid_read): {}", e),
                }
                Ok(Default::default())
            },
            Err(e) => Err(gml::Error::FunctionError("ds_grid_read".into(), e.into())),
        }
    }

    pub fn sound_play(&mut self, _context: &mut Context, _args: &[Value]) -> gml::Result<Value> {
        // Expected arg count: 1
        //unimplemented!("Called unimplemented kernel function sound_play")
        // TODO
        Ok(Default::default())
    }

    pub fn sound_loop(&mut self, _context: &mut Context, _args: &[Value]) -> gml::Result<Value> {
        // Expected arg count: 1
        //unimplemented!("Called unimplemented kernel function sound_loop")
        // TODO
        Ok(Default::default())
    }

    pub fn sound_stop(&mut self, _context: &mut Context, _args: &[Value]) -> gml::Result<Value> {
        // Expected arg count: 1
        //unimplemented!("Called unimplemented kernel function sound_stop")
        // TODO
        Ok(Default::default())
    }

    pub fn sound_stop_all(&mut self, _context: &mut Context, _args: &[Value]) -> gml::Result<Value> {
        // Expected arg count: 0
        //unimplemented!("Called unimplemented kernel function sound_stop_all")
        // TODO
        Ok(Default::default())
    }

    pub fn sound_isplaying(&mut self, _context: &mut Context, _args: &[Value]) -> gml::Result<Value> {
        // Expected arg count: 1
        //unimplemented!("Called unimplemented kernel function sound_isplaying")
        // TODO
        Ok(Default::default())
    }

    pub fn sound_volume(&mut self, _context: &mut Context, _args: &[Value]) -> gml::Result<Value> {
        // Expected arg count: 2
        //unimplemented!("Called unimplemented kernel function sound_volume")
        // TODO
        Ok(Default::default())
    }

    pub fn sound_fade(&mut self, _context: &mut Context, _args: &[Value]) -> gml::Result<Value> {
        // Expected arg count: 3
        unimplemented!("Called unimplemented kernel function sound_fade")
    }

    pub fn sound_pan(&mut self, _context: &mut Context, _args: &[Value]) -> gml::Result<Value> {
        // Expected arg count: 2
        unimplemented!("Called unimplemented kernel function sound_pan")
    }

    pub fn sound_background_tempo(&mut self, _context: &mut Context, _args: &[Value]) -> gml::Result<Value> {
        // Expected arg count: 1
        unimplemented!("Called unimplemented kernel function sound_background_tempo")
    }

    pub fn sound_global_volume(&mut self, _context: &mut Context, _args: &[Value]) -> gml::Result<Value> {
        // Expected arg count: 1
        unimplemented!("Called unimplemented kernel function sound_global_volume")
    }

    pub fn sound_set_search_directory(&mut self, _context: &mut Context, _args: &[Value]) -> gml::Result<Value> {
        // Expected arg count: 1
        unimplemented!("Called unimplemented kernel function sound_set_search_directory")
    }

    pub fn sound_effect_set(&mut self, _context: &mut Context, _args: &[Value]) -> gml::Result<Value> {
        // Expected arg count: 2
        unimplemented!("Called unimplemented kernel function sound_effect_set")
    }

    pub fn sound_effect_chorus(&mut self, _context: &mut Context, _args: &[Value]) -> gml::Result<Value> {
        // Expected arg count: 8
        unimplemented!("Called unimplemented kernel function sound_effect_chorus")
    }

    pub fn sound_effect_compressor(&mut self, _context: &mut Context, _args: &[Value]) -> gml::Result<Value> {
        // Expected arg count: 7
        unimplemented!("Called unimplemented kernel function sound_effect_compressor")
    }

    pub fn sound_effect_echo(&mut self, _context: &mut Context, _args: &[Value]) -> gml::Result<Value> {
        // Expected arg count: 6
        unimplemented!("Called unimplemented kernel function sound_effect_echo")
    }

    pub fn sound_effect_flanger(&mut self, _context: &mut Context, _args: &[Value]) -> gml::Result<Value> {
        // Expected arg count: 8
        unimplemented!("Called unimplemented kernel function sound_effect_flanger")
    }

    pub fn sound_effect_gargle(&mut self, _context: &mut Context, _args: &[Value]) -> gml::Result<Value> {
        // Expected arg count: 3
        unimplemented!("Called unimplemented kernel function sound_effect_gargle")
    }

    pub fn sound_effect_equalizer(&mut self, _context: &mut Context, _args: &[Value]) -> gml::Result<Value> {
        // Expected arg count: 4
        unimplemented!("Called unimplemented kernel function sound_effect_equalizer")
    }

    pub fn sound_effect_reverb(&mut self, _context: &mut Context, _args: &[Value]) -> gml::Result<Value> {
        // Expected arg count: 5
        unimplemented!("Called unimplemented kernel function sound_effect_reverb")
    }

    pub fn sound_3d_set_sound_position(&mut self, _context: &mut Context, _args: &[Value]) -> gml::Result<Value> {
        // Expected arg count: 4
        unimplemented!("Called unimplemented kernel function sound_3d_set_sound_position")
    }

    pub fn sound_3d_set_sound_velocity(&mut self, _context: &mut Context, _args: &[Value]) -> gml::Result<Value> {
        // Expected arg count: 4
        unimplemented!("Called unimplemented kernel function sound_3d_set_sound_velocity")
    }

    pub fn sound_3d_set_sound_distance(&mut self, _context: &mut Context, _args: &[Value]) -> gml::Result<Value> {
        // Expected arg count: 3
        unimplemented!("Called unimplemented kernel function sound_3d_set_sound_distance")
    }

    pub fn sound_3d_set_sound_cone(&mut self, _context: &mut Context, _args: &[Value]) -> gml::Result<Value> {
        // Expected arg count: 7
        unimplemented!("Called unimplemented kernel function sound_3d_set_sound_cone")
    }

    pub fn cd_init(&mut self, _context: &mut Context, _args: &[Value]) -> gml::Result<Value> {
        // Expected arg count: 0
        unimplemented!("Called unimplemented kernel function cd_init")
    }

    pub fn cd_present(&mut self, _context: &mut Context, _args: &[Value]) -> gml::Result<Value> {
        // Expected arg count: 0
        unimplemented!("Called unimplemented kernel function cd_present")
    }

    pub fn cd_number(&mut self, _context: &mut Context, _args: &[Value]) -> gml::Result<Value> {
        // Expected arg count: 0
        unimplemented!("Called unimplemented kernel function cd_number")
    }

    pub fn cd_playing(&mut self, _context: &mut Context, _args: &[Value]) -> gml::Result<Value> {
        // Expected arg count: 0
        unimplemented!("Called unimplemented kernel function cd_playing")
    }

    pub fn cd_paused(&mut self, _context: &mut Context, _args: &[Value]) -> gml::Result<Value> {
        // Expected arg count: 0
        unimplemented!("Called unimplemented kernel function cd_paused")
    }

    pub fn cd_track(&mut self, _context: &mut Context, _args: &[Value]) -> gml::Result<Value> {
        // Expected arg count: 0
        unimplemented!("Called unimplemented kernel function cd_track")
    }

    pub fn cd_length(&mut self, _context: &mut Context, _args: &[Value]) -> gml::Result<Value> {
        // Expected arg count: 0
        unimplemented!("Called unimplemented kernel function cd_length")
    }

    pub fn cd_track_length(&mut self, _context: &mut Context, _args: &[Value]) -> gml::Result<Value> {
        // Expected arg count: 1
        unimplemented!("Called unimplemented kernel function cd_track_length")
    }

    pub fn cd_position(&mut self, _context: &mut Context, _args: &[Value]) -> gml::Result<Value> {
        // Expected arg count: 0
        unimplemented!("Called unimplemented kernel function cd_position")
    }

    pub fn cd_track_position(&mut self, _context: &mut Context, _args: &[Value]) -> gml::Result<Value> {
        // Expected arg count: 0
        unimplemented!("Called unimplemented kernel function cd_track_position")
    }

    pub fn cd_play(&mut self, _context: &mut Context, _args: &[Value]) -> gml::Result<Value> {
        // Expected arg count: 2
        unimplemented!("Called unimplemented kernel function cd_play")
    }

    pub fn cd_stop(&mut self, _context: &mut Context, _args: &[Value]) -> gml::Result<Value> {
        // Expected arg count: 0
        unimplemented!("Called unimplemented kernel function cd_stop")
    }

    pub fn cd_pause(&mut self, _context: &mut Context, _args: &[Value]) -> gml::Result<Value> {
        // Expected arg count: 0
        unimplemented!("Called unimplemented kernel function cd_pause")
    }

    pub fn cd_resume(&mut self, _context: &mut Context, _args: &[Value]) -> gml::Result<Value> {
        // Expected arg count: 0
        unimplemented!("Called unimplemented kernel function cd_resume")
    }

    pub fn cd_set_position(&mut self, _context: &mut Context, _args: &[Value]) -> gml::Result<Value> {
        // Expected arg count: 1
        unimplemented!("Called unimplemented kernel function cd_set_position")
    }

    pub fn cd_set_track_position(&mut self, _context: &mut Context, _args: &[Value]) -> gml::Result<Value> {
        // Expected arg count: 1
        unimplemented!("Called unimplemented kernel function cd_set_track_position")
    }

    pub fn cd_open_door(&mut self, _context: &mut Context, _args: &[Value]) -> gml::Result<Value> {
        // Expected arg count: 0
        unimplemented!("Called unimplemented kernel function cd_open_door")
    }

    pub fn cd_close_door(&mut self, _context: &mut Context, _args: &[Value]) -> gml::Result<Value> {
        // Expected arg count: 0
        unimplemented!("Called unimplemented kernel function cd_close_door")
    }

    pub fn mci_command(&mut self, _context: &mut Context, _args: &[Value]) -> gml::Result<Value> {
        // Expected arg count: 1
        unimplemented!("Called unimplemented kernel function MCI_command")
    }

    pub fn d3d_start(&mut self, _context: &mut Context, _args: &[Value]) -> gml::Result<Value> {
        // Expected arg count: 0
        unimplemented!("Called unimplemented kernel function d3d_start")
    }

    pub fn d3d_end(&mut self, _context: &mut Context, _args: &[Value]) -> gml::Result<Value> {
        // Expected arg count: 0
        unimplemented!("Called unimplemented kernel function d3d_end")
    }

    pub fn d3d_set_perspective(&mut self, _context: &mut Context, _args: &[Value]) -> gml::Result<Value> {
        // Expected arg count: 1
        unimplemented!("Called unimplemented kernel function d3d_set_perspective")
    }

    pub fn d3d_set_hidden(&mut self, _context: &mut Context, _args: &[Value]) -> gml::Result<Value> {
        // Expected arg count: 1
        unimplemented!("Called unimplemented kernel function d3d_set_hidden")
    }

    pub fn d3d_set_depth(&mut self, _context: &mut Context, _args: &[Value]) -> gml::Result<Value> {
        // Expected arg count: 1
        unimplemented!("Called unimplemented kernel function d3d_set_depth")
    }

    pub fn d3d_set_zwriteenable(&mut self, _context: &mut Context, _args: &[Value]) -> gml::Result<Value> {
        // Expected arg count: 1
        unimplemented!("Called unimplemented kernel function d3d_set_zwriteenable")
    }

    pub fn d3d_set_lighting(&mut self, _context: &mut Context, _args: &[Value]) -> gml::Result<Value> {
        // Expected arg count: 1
        unimplemented!("Called unimplemented kernel function d3d_set_lighting")
    }

    pub fn d3d_set_shading(&mut self, _context: &mut Context, _args: &[Value]) -> gml::Result<Value> {
        // Expected arg count: 1
        unimplemented!("Called unimplemented kernel function d3d_set_shading")
    }

    pub fn d3d_set_fog(&mut self, _context: &mut Context, _args: &[Value]) -> gml::Result<Value> {
        // Expected arg count: 4
        unimplemented!("Called unimplemented kernel function d3d_set_fog")
    }

    pub fn d3d_set_culling(&mut self, _context: &mut Context, _args: &[Value]) -> gml::Result<Value> {
        // Expected arg count: 1
        unimplemented!("Called unimplemented kernel function d3d_set_culling")
    }

    pub fn d3d_primitive_begin(&mut self, _context: &mut Context, _args: &[Value]) -> gml::Result<Value> {
        // Expected arg count: 1
        unimplemented!("Called unimplemented kernel function d3d_primitive_begin")
    }

    pub fn d3d_primitive_begin_texture(&mut self, _context: &mut Context, _args: &[Value]) -> gml::Result<Value> {
        // Expected arg count: 2
        unimplemented!("Called unimplemented kernel function d3d_primitive_begin_texture")
    }

    pub fn d3d_primitive_end(&mut self, _context: &mut Context, _args: &[Value]) -> gml::Result<Value> {
        // Expected arg count: 0
        unimplemented!("Called unimplemented kernel function d3d_primitive_end")
    }

    pub fn d3d_vertex(&mut self, _context: &mut Context, _args: &[Value]) -> gml::Result<Value> {
        // Expected arg count: 3
        unimplemented!("Called unimplemented kernel function d3d_vertex")
    }

    pub fn d3d_vertex_color(&mut self, _context: &mut Context, _args: &[Value]) -> gml::Result<Value> {
        // Expected arg count: 5
        unimplemented!("Called unimplemented kernel function d3d_vertex_color")
    }

    pub fn d3d_vertex_texture(&mut self, _context: &mut Context, _args: &[Value]) -> gml::Result<Value> {
        // Expected arg count: 5
        unimplemented!("Called unimplemented kernel function d3d_vertex_texture")
    }

    pub fn d3d_vertex_texture_color(&mut self, _context: &mut Context, _args: &[Value]) -> gml::Result<Value> {
        // Expected arg count: 7
        unimplemented!("Called unimplemented kernel function d3d_vertex_texture_color")
    }

    pub fn d3d_vertex_normal(&mut self, _context: &mut Context, _args: &[Value]) -> gml::Result<Value> {
        // Expected arg count: 6
        unimplemented!("Called unimplemented kernel function d3d_vertex_normal")
    }

    pub fn d3d_vertex_normal_color(&mut self, _context: &mut Context, _args: &[Value]) -> gml::Result<Value> {
        // Expected arg count: 8
        unimplemented!("Called unimplemented kernel function d3d_vertex_normal_color")
    }

    pub fn d3d_vertex_normal_texture(&mut self, _context: &mut Context, _args: &[Value]) -> gml::Result<Value> {
        // Expected arg count: 8
        unimplemented!("Called unimplemented kernel function d3d_vertex_normal_texture")
    }

    pub fn d3d_vertex_normal_texture_color(&mut self, _context: &mut Context, _args: &[Value]) -> gml::Result<Value> {
        // Expected arg count: 10
        unimplemented!("Called unimplemented kernel function d3d_vertex_normal_texture_color")
    }

    pub fn d3d_draw_block(&mut self, _context: &mut Context, _args: &[Value]) -> gml::Result<Value> {
        // Expected arg count: 9
        unimplemented!("Called unimplemented kernel function d3d_draw_block")
    }

    pub fn d3d_draw_cylinder(&mut self, _context: &mut Context, _args: &[Value]) -> gml::Result<Value> {
        // Expected arg count: 11
        unimplemented!("Called unimplemented kernel function d3d_draw_cylinder")
    }

    pub fn d3d_draw_cone(&mut self, _context: &mut Context, _args: &[Value]) -> gml::Result<Value> {
        // Expected arg count: 11
        unimplemented!("Called unimplemented kernel function d3d_draw_cone")
    }

    pub fn d3d_draw_ellipsoid(&mut self, _context: &mut Context, _args: &[Value]) -> gml::Result<Value> {
        // Expected arg count: 10
        unimplemented!("Called unimplemented kernel function d3d_draw_ellipsoid")
    }

    pub fn d3d_draw_wall(&mut self, _context: &mut Context, _args: &[Value]) -> gml::Result<Value> {
        // Expected arg count: 9
        unimplemented!("Called unimplemented kernel function d3d_draw_wall")
    }

    pub fn d3d_draw_floor(&mut self, _context: &mut Context, _args: &[Value]) -> gml::Result<Value> {
        // Expected arg count: 9
        unimplemented!("Called unimplemented kernel function d3d_draw_floor")
    }

    pub fn d3d_set_projection(&mut self, _context: &mut Context, _args: &[Value]) -> gml::Result<Value> {
        // Expected arg count: 9
        unimplemented!("Called unimplemented kernel function d3d_set_projection")
    }

    pub fn d3d_set_projection_ext(&mut self, _context: &mut Context, _args: &[Value]) -> gml::Result<Value> {
        // Expected arg count: 13
        unimplemented!("Called unimplemented kernel function d3d_set_projection_ext")
    }

    pub fn d3d_set_projection_ortho(&mut self, _context: &mut Context, _args: &[Value]) -> gml::Result<Value> {
        // Expected arg count: 5
        unimplemented!("Called unimplemented kernel function d3d_set_projection_ortho")
    }

    pub fn d3d_set_projection_perspective(&mut self, _context: &mut Context, _args: &[Value]) -> gml::Result<Value> {
        // Expected arg count: 5
        unimplemented!("Called unimplemented kernel function d3d_set_projection_perspective")
    }

    pub fn d3d_transform_set_identity(&mut self, _context: &mut Context, _args: &[Value]) -> gml::Result<Value> {
        // Expected arg count: 0
        unimplemented!("Called unimplemented kernel function d3d_transform_set_identity")
    }

    pub fn d3d_transform_set_translation(&mut self, _context: &mut Context, _args: &[Value]) -> gml::Result<Value> {
        // Expected arg count: 3
        unimplemented!("Called unimplemented kernel function d3d_transform_set_translation")
    }

    pub fn d3d_transform_set_scaling(&mut self, _context: &mut Context, _args: &[Value]) -> gml::Result<Value> {
        // Expected arg count: 3
        unimplemented!("Called unimplemented kernel function d3d_transform_set_scaling")
    }

    pub fn d3d_transform_set_rotation_x(&mut self, _context: &mut Context, _args: &[Value]) -> gml::Result<Value> {
        // Expected arg count: 1
        unimplemented!("Called unimplemented kernel function d3d_transform_set_rotation_x")
    }

    pub fn d3d_transform_set_rotation_y(&mut self, _context: &mut Context, _args: &[Value]) -> gml::Result<Value> {
        // Expected arg count: 1
        unimplemented!("Called unimplemented kernel function d3d_transform_set_rotation_y")
    }

    pub fn d3d_transform_set_rotation_z(&mut self, _context: &mut Context, _args: &[Value]) -> gml::Result<Value> {
        // Expected arg count: 1
        unimplemented!("Called unimplemented kernel function d3d_transform_set_rotation_z")
    }

    pub fn d3d_transform_set_rotation_axis(&mut self, _context: &mut Context, _args: &[Value]) -> gml::Result<Value> {
        // Expected arg count: 4
        unimplemented!("Called unimplemented kernel function d3d_transform_set_rotation_axis")
    }

    pub fn d3d_transform_add_translation(&mut self, _context: &mut Context, _args: &[Value]) -> gml::Result<Value> {
        // Expected arg count: 3
        unimplemented!("Called unimplemented kernel function d3d_transform_add_translation")
    }

    pub fn d3d_transform_add_scaling(&mut self, _context: &mut Context, _args: &[Value]) -> gml::Result<Value> {
        // Expected arg count: 3
        unimplemented!("Called unimplemented kernel function d3d_transform_add_scaling")
    }

    pub fn d3d_transform_add_rotation_x(&mut self, _context: &mut Context, _args: &[Value]) -> gml::Result<Value> {
        // Expected arg count: 1
        unimplemented!("Called unimplemented kernel function d3d_transform_add_rotation_x")
    }

    pub fn d3d_transform_add_rotation_y(&mut self, _context: &mut Context, _args: &[Value]) -> gml::Result<Value> {
        // Expected arg count: 1
        unimplemented!("Called unimplemented kernel function d3d_transform_add_rotation_y")
    }

    pub fn d3d_transform_add_rotation_z(&mut self, _context: &mut Context, _args: &[Value]) -> gml::Result<Value> {
        // Expected arg count: 1
        unimplemented!("Called unimplemented kernel function d3d_transform_add_rotation_z")
    }

    pub fn d3d_transform_add_rotation_axis(&mut self, _context: &mut Context, _args: &[Value]) -> gml::Result<Value> {
        // Expected arg count: 4
        unimplemented!("Called unimplemented kernel function d3d_transform_add_rotation_axis")
    }

    pub fn d3d_transform_stack_clear(&mut self, _context: &mut Context, _args: &[Value]) -> gml::Result<Value> {
        // Expected arg count: 0
        unimplemented!("Called unimplemented kernel function d3d_transform_stack_clear")
    }

    pub fn d3d_transform_stack_empty(&mut self, _context: &mut Context, _args: &[Value]) -> gml::Result<Value> {
        // Expected arg count: 0
        unimplemented!("Called unimplemented kernel function d3d_transform_stack_empty")
    }

    pub fn d3d_transform_stack_push(&mut self, _context: &mut Context, _args: &[Value]) -> gml::Result<Value> {
        // Expected arg count: 0
        unimplemented!("Called unimplemented kernel function d3d_transform_stack_push")
    }

    pub fn d3d_transform_stack_pop(&mut self, _context: &mut Context, _args: &[Value]) -> gml::Result<Value> {
        // Expected arg count: 0
        unimplemented!("Called unimplemented kernel function d3d_transform_stack_pop")
    }

    pub fn d3d_transform_stack_top(&mut self, _context: &mut Context, _args: &[Value]) -> gml::Result<Value> {
        // Expected arg count: 0
        unimplemented!("Called unimplemented kernel function d3d_transform_stack_top")
    }

    pub fn d3d_transform_stack_discard(&mut self, _context: &mut Context, _args: &[Value]) -> gml::Result<Value> {
        // Expected arg count: 0
        unimplemented!("Called unimplemented kernel function d3d_transform_stack_discard")
    }

    pub fn d3d_light_define_ambient(&mut self, _context: &mut Context, _args: &[Value]) -> gml::Result<Value> {
        // Expected arg count: 1
        unimplemented!("Called unimplemented kernel function d3d_light_define_ambient")
    }

    pub fn d3d_light_define_direction(&mut self, _context: &mut Context, _args: &[Value]) -> gml::Result<Value> {
        // Expected arg count: 5
        unimplemented!("Called unimplemented kernel function d3d_light_define_direction")
    }

    pub fn d3d_light_define_point(&mut self, _context: &mut Context, _args: &[Value]) -> gml::Result<Value> {
        // Expected arg count: 6
        unimplemented!("Called unimplemented kernel function d3d_light_define_point")
    }

    pub fn d3d_light_enable(&mut self, _context: &mut Context, _args: &[Value]) -> gml::Result<Value> {
        // Expected arg count: 2
        unimplemented!("Called unimplemented kernel function d3d_light_enable")
    }

    pub fn d3d_model_create(&mut self, _context: &mut Context, _args: &[Value]) -> gml::Result<Value> {
        // Expected arg count: 0
        unimplemented!("Called unimplemented kernel function d3d_model_create")
    }

    pub fn d3d_model_destroy(&mut self, _context: &mut Context, _args: &[Value]) -> gml::Result<Value> {
        // Expected arg count: 1
        unimplemented!("Called unimplemented kernel function d3d_model_destroy")
    }

    pub fn d3d_model_clear(&mut self, _context: &mut Context, _args: &[Value]) -> gml::Result<Value> {
        // Expected arg count: 1
        unimplemented!("Called unimplemented kernel function d3d_model_clear")
    }

    pub fn d3d_model_load(&mut self, _context: &mut Context, _args: &[Value]) -> gml::Result<Value> {
        // Expected arg count: 2
        unimplemented!("Called unimplemented kernel function d3d_model_load")
    }

    pub fn d3d_model_save(&mut self, _context: &mut Context, _args: &[Value]) -> gml::Result<Value> {
        // Expected arg count: 2
        unimplemented!("Called unimplemented kernel function d3d_model_save")
    }

    pub fn d3d_model_draw(&mut self, _context: &mut Context, _args: &[Value]) -> gml::Result<Value> {
        // Expected arg count: 5
        unimplemented!("Called unimplemented kernel function d3d_model_draw")
    }

    pub fn d3d_model_primitive_begin(&mut self, _context: &mut Context, _args: &[Value]) -> gml::Result<Value> {
        // Expected arg count: 2
        unimplemented!("Called unimplemented kernel function d3d_model_primitive_begin")
    }

    pub fn d3d_model_primitive_end(&mut self, _context: &mut Context, _args: &[Value]) -> gml::Result<Value> {
        // Expected arg count: 1
        unimplemented!("Called unimplemented kernel function d3d_model_primitive_end")
    }

    pub fn d3d_model_vertex(&mut self, _context: &mut Context, _args: &[Value]) -> gml::Result<Value> {
        // Expected arg count: 4
        unimplemented!("Called unimplemented kernel function d3d_model_vertex")
    }

    pub fn d3d_model_vertex_color(&mut self, _context: &mut Context, _args: &[Value]) -> gml::Result<Value> {
        // Expected arg count: 6
        unimplemented!("Called unimplemented kernel function d3d_model_vertex_color")
    }

    pub fn d3d_model_vertex_texture(&mut self, _context: &mut Context, _args: &[Value]) -> gml::Result<Value> {
        // Expected arg count: 6
        unimplemented!("Called unimplemented kernel function d3d_model_vertex_texture")
    }

    pub fn d3d_model_vertex_texture_color(&mut self, _context: &mut Context, _args: &[Value]) -> gml::Result<Value> {
        // Expected arg count: 8
        unimplemented!("Called unimplemented kernel function d3d_model_vertex_texture_color")
    }

    pub fn d3d_model_vertex_normal(&mut self, _context: &mut Context, _args: &[Value]) -> gml::Result<Value> {
        // Expected arg count: 7
        unimplemented!("Called unimplemented kernel function d3d_model_vertex_normal")
    }

    pub fn d3d_model_vertex_normal_color(&mut self, _context: &mut Context, _args: &[Value]) -> gml::Result<Value> {
        // Expected arg count: 9
        unimplemented!("Called unimplemented kernel function d3d_model_vertex_normal_color")
    }

    pub fn d3d_model_vertex_normal_texture(&mut self, _context: &mut Context, _args: &[Value]) -> gml::Result<Value> {
        // Expected arg count: 9
        unimplemented!("Called unimplemented kernel function d3d_model_vertex_normal_texture")
    }

    pub fn d3d_model_vertex_normal_texture_color(
        &mut self,
        _context: &mut Context,
        _args: &[Value],
    ) -> gml::Result<Value> {
        // Expected arg count: 11
        unimplemented!("Called unimplemented kernel function d3d_model_vertex_normal_texture_color")
    }

    pub fn d3d_model_block(&mut self, _context: &mut Context, _args: &[Value]) -> gml::Result<Value> {
        // Expected arg count: 9
        unimplemented!("Called unimplemented kernel function d3d_model_block")
    }

    pub fn d3d_model_cylinder(&mut self, _context: &mut Context, _args: &[Value]) -> gml::Result<Value> {
        // Expected arg count: 11
        unimplemented!("Called unimplemented kernel function d3d_model_cylinder")
    }

    pub fn d3d_model_cone(&mut self, _context: &mut Context, _args: &[Value]) -> gml::Result<Value> {
        // Expected arg count: 11
        unimplemented!("Called unimplemented kernel function d3d_model_cone")
    }

    pub fn d3d_model_ellipsoid(&mut self, _context: &mut Context, _args: &[Value]) -> gml::Result<Value> {
        // Expected arg count: 10
        unimplemented!("Called unimplemented kernel function d3d_model_ellipsoid")
    }

    pub fn d3d_model_wall(&mut self, _context: &mut Context, _args: &[Value]) -> gml::Result<Value> {
        // Expected arg count: 9
        unimplemented!("Called unimplemented kernel function d3d_model_wall")
    }

    pub fn d3d_model_floor(&mut self, _context: &mut Context, _args: &[Value]) -> gml::Result<Value> {
        // Expected arg count: 9
        unimplemented!("Called unimplemented kernel function d3d_model_floor")
    }
}<|MERGE_RESOLUTION|>--- conflicted
+++ resolved
@@ -4,13 +4,8 @@
 
 use crate::{
     action, asset,
-<<<<<<< HEAD
     game::{draw, external, particle, replay, string::RCStr, Game, GetAsset, PlayType, SceneChange},
-    gml::{self, compiler::mappings, ds, file, Context, Value},
-=======
-    game::{draw, particle, replay, string::RCStr, Game, GetAsset, PlayType, SceneChange},
     gml::{self, compiler::mappings, datetime::DateTime, ds, file, Context, Value},
->>>>>>> 79376ead
     instance::{DummyFieldHolder, Field, Instance, InstanceState},
     math::Real,
 };
