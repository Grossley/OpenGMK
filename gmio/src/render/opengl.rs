--- conflicted
+++ resolved
@@ -245,37 +245,11 @@
             gl.DeleteShader(vertex_shader);
             gl.DeleteShader(fragment_shader);
 
-<<<<<<< HEAD
             // set up vertex array
             let mut vao = 0;
-            gl::GenVertexArrays(1, &mut vao);
-            gl::BindVertexArray(vao);
-
-=======
-            // set up vertex data and configure vertex attributes
-            let vertices: [f32; 12] = [
-                0.0, 0.0, 0.0, // bottom left
-                1.0, 0.0, 0.0, // bottom right
-                0.0, 1.0, 0.0, // top left
-                1.0, 1.0, 0.0, // top right
-            ];
-            let (mut vbo, mut vao) = (0, 0);
             gl.GenVertexArrays(1, &mut vao);
-            gl.GenBuffers(1, &mut vbo);
             gl.BindVertexArray(vao);
 
-            gl.BindBuffer(gl::ARRAY_BUFFER, vbo);
-            gl.BufferData(
-                gl::ARRAY_BUFFER,
-                (vertices.len() * size_of::<GLfloat>()) as GLsizeiptr,
-                vertices.as_ptr().cast(),
-                gl::STATIC_DRAW,
-            );
-
-            gl.VertexAttribPointer(0, 3, gl::FLOAT, gl::FALSE, 3 * size_of::<GLfloat>() as GLsizei, ptr::null());
-            gl.EnableVertexAttribArray(0);
-
->>>>>>> f4b568a3
             // Enable and disable GL features
             gl.Enable(gl::SCISSOR_TEST);
             // gl::Enable(gl::TEXTURE_2D);
@@ -325,16 +299,10 @@
                 view_matrix: identity_matrix.clone(),
                 proj_matrix: identity_matrix.clone(),
 
-<<<<<<< HEAD
-                loc_tex: gl::GetUniformLocation(program, b"tex\0".as_ptr().cast()),
-                loc_proj: gl::GetUniformLocation(program, b"projection\0".as_ptr().cast()),
-                loc_repeat: gl::GetUniformLocation(program, b"repeat\0".as_ptr().cast()),
-=======
                 loc_tex: gl.GetUniformLocation(program, b"tex\0".as_ptr().cast()),
                 loc_proj: gl.GetUniformLocation(program, b"projection\0".as_ptr().cast()),
-
+                loc_repeat: gl.GetUniformLocation(program, b"repeat\0".as_ptr().cast()),
                 gl,
->>>>>>> f4b568a3
             };
 
             // Start first frame
@@ -1122,17 +1090,16 @@
                 gl::STATIC_DRAW,
             );
 
-<<<<<<< HEAD
-            gl::Uniform1i(self.loc_tex, 0 as _);
-            gl::Uniform1i(self.loc_repeat, false as _);
+            self.gl.Uniform1i(self.loc_tex, 0 as _);
+            self.gl.Uniform1i(self.loc_repeat, false as _);
 
             // layout (location = 0) in vec3 pos;
             // layout (location = 1) in vec4 blend;
             // layout (location = 2) in vec2 tex_coord;
             // layout (location = 3) in vec3 normal;
             // layout (location = 4) in vec4 atlas_xywh;
-            gl::EnableVertexAttribArray(0);
-            gl::VertexAttribPointer(
+            self.gl.EnableVertexAttribArray(0);
+            self.gl.VertexAttribPointer(
                 0,
                 3,
                 gl::FLOAT,
@@ -1140,18 +1107,8 @@
                 size_of::<Vertex>() as i32,
                 offset_of!(Vertex, pos) as *const _,
             );
-            gl::EnableVertexAttribArray(1);
-            gl::VertexAttribPointer(
-=======
-            self.gl.Uniform1i(self.loc_tex, 0 as _);
-
-            // layout (location = 1) in mat4 model_view;
-            // layout (location = 6) in vec4 atlas_xywh;
-            // layout (location = 7) in vec3 blend;
-            // layout (location = 8) in float alpha;
             self.gl.EnableVertexAttribArray(1);
             self.gl.VertexAttribPointer(
->>>>>>> f4b568a3
                 1,
                 4,
                 gl::FLOAT,
@@ -1186,53 +1143,8 @@
                 size_of::<Vertex>() as i32,
                 offset_of!(Vertex, atlas_xywh) as *const _,
             );
-<<<<<<< HEAD
-
-            gl::DrawArrays(self.queue_type.into(), 0, self.vertex_queue.len() as i32);
-=======
-            self.gl.EnableVertexAttribArray(6);
-            self.gl.VertexAttribPointer(
-                6,
-                4,
-                gl::INT,
-                gl::FALSE,
-                size_of::<DrawCommand>() as i32,
-                (offset_of!(DrawCommand, atlas_ref) + offset_of!(AtlasRef, x)) as *const _,
-            );
-            self.gl.EnableVertexAttribArray(7);
-            self.gl.VertexAttribPointer(
-                7,
-                3,
-                gl::FLOAT,
-                gl::FALSE,
-                size_of::<DrawCommand>() as i32,
-                offset_of!(DrawCommand, blend) as *const _,
-            );
-            self.gl.EnableVertexAttribArray(8);
-            self.gl.VertexAttribPointer(
-                8,
-                1,
-                gl::FLOAT,
-                gl::FALSE,
-                size_of::<DrawCommand>() as i32,
-                offset_of!(DrawCommand, alpha) as *const _,
-            );
-            self.gl.VertexAttribDivisor(1, 1);
-            self.gl.VertexAttribDivisor(2, 1);
-            self.gl.VertexAttribDivisor(3, 1);
-            self.gl.VertexAttribDivisor(4, 1);
-            self.gl.VertexAttribDivisor(6, 1);
-            self.gl.VertexAttribDivisor(7, 1);
-            self.gl.VertexAttribDivisor(8, 1);
-
-            self.gl.BindBuffer(gl::ARRAY_BUFFER, self.vbo);
-
-            // layout (location = 5) in vec2 tex_coord;
-            self.gl.EnableVertexAttribArray(5);
-            self.gl.VertexAttribPointer(5, 2, gl::FLOAT, gl::FALSE, (3 * size_of::<f32>()) as _, 0 as _);
-
-            self.gl.DrawArraysInstanced(gl::TRIANGLE_STRIP, 0, 4, self.draw_queue.len() as i32);
->>>>>>> f4b568a3
+
+            self.gl.DrawArrays(self.queue_type.into(), 0, self.vertex_queue.len() as i32);
 
             self.gl.DeleteBuffers(1, &commands_vbo);
         }
